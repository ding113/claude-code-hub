--- conflicted
+++ resolved
@@ -160,12 +160,8 @@
 ): string {
   try {
     return t(code, params);
-<<<<<<< HEAD
   } catch (error) {
     console.warn("Translation missing for error code", code, error);
-=======
-  } catch {
->>>>>>> c3055c97
     // Fallback to generic error message if translation key not found
     return t("INTERNAL_ERROR");
   }
@@ -194,12 +190,8 @@
     const { getTranslations } = await import("next-intl/server");
     const t = await getTranslations({ locale, namespace: "errors" });
     return t(code, params);
-<<<<<<< HEAD
   } catch (error) {
     console.error("getErrorMessageServer failed", { locale, code, error });
-=======
-  } catch {
->>>>>>> c3055c97
     // Fallback to generic error message
     return "An error occurred";
   }
