--- conflicted
+++ resolved
@@ -2150,14 +2150,6 @@
         }
         return headers;
       },
-<<<<<<< HEAD
-      body: () => ({
-        contents: [{ parts: [{ text: API_TEST_CONFIG.TEST_PROMPT }] }],
-        generationConfig: {
-          maxOutputTokens: API_TEST_CONFIG.TEST_MAX_TOKENS,
-        },
-      }),
-=======
       body: (model) => {
         void model;
         return {
@@ -2167,7 +2159,6 @@
           },
         };
       },
->>>>>>> 806e1c4d
       successMessage: "Gemini API 测试成功",
       extract: (result) => {
         const geminiResult = result as GeminiResponse;
