--- conflicted
+++ resolved
@@ -213,15 +213,9 @@
  */
 export async function getKeyLimitUsage(keyId: number): Promise<
   ActionResult<{
-<<<<<<< HEAD
-    cost5h: { current: number; limit: number | null };
-    costWeekly: { current: number; limit: number | null };
-    costMonthly: { current: number; limit: number | null };
-=======
     cost5h: { current: number; limit: number | null; resetAt?: Date };
     costWeekly: { current: number; limit: number | null; resetAt?: Date };
     costMonthly: { current: number; limit: number | null; resetAt?: Date };
->>>>>>> bc898c13
     concurrentSessions: { current: number; limit: number };
   }>
 > {
@@ -244,10 +238,7 @@
     // 动态导入 RateLimitService 避免循环依赖
     const { RateLimitService } = await import("@/lib/rate-limit");
     const { SessionTracker } = await import("@/lib/session-tracker");
-<<<<<<< HEAD
-=======
     const { getResetInfo } = await import("@/lib/rate-limit/time-utils");
->>>>>>> bc898c13
 
     // 获取金额消费（优先 Redis，降级数据库）
     const [cost5h, costWeekly, costMonthly, concurrentSessions] = await Promise.all([
@@ -257,14 +248,6 @@
       SessionTracker.getKeySessionCount(keyId),
     ]);
 
-<<<<<<< HEAD
-    return {
-      ok: true,
-      data: {
-        cost5h: { current: cost5h, limit: key.limit5hUsd },
-        costWeekly: { current: costWeekly, limit: key.limitWeeklyUsd },
-        costMonthly: { current: costMonthly, limit: key.limitMonthlyUsd },
-=======
     // 获取重置时间
     const resetInfo5h = getResetInfo("5h");
     const resetInfoWeekly = getResetInfo("weekly");
@@ -288,7 +271,6 @@
           limit: key.limitMonthlyUsd,
           resetAt: resetInfoMonthly.resetAt,
         },
->>>>>>> bc898c13
         concurrentSessions: {
           current: concurrentSessions,
           limit: key.limitConcurrentSessions || 0,
