/**
 * Next.js Instrumentation Hook
 * 在服务器启动时自动执行数据库迁移
 */

import { logger } from "@/lib/logger";

export async function register() {
  // 仅在服务器端执行
  if (process.env.NEXT_RUNTIME === "nodejs") {
    // 生产环境: 执行完整初始化(迁移 + 价格表 + 清理任务)
    if (process.env.NODE_ENV === "production" && process.env.AUTO_MIGRATE !== "false") {
      const { checkDatabaseConnection, runMigrations } = await import("@/lib/migrate");

      logger.info("Initializing Claude Code Hub");

      // 等待数据库连接
      const isConnected = await checkDatabaseConnection();
      if (!isConnected) {
        logger.error("Cannot start application without database connection");
        process.exit(1);
      }

      // 执行迁移
      await runMigrations();

      // 初始化价格表（如果数据库为空）
      const { ensurePriceTable } = await import("@/lib/price-sync/seed-initializer");
      await ensurePriceTable();

      // 初始化日志清理任务队列（如果启用）
      const { scheduleAutoCleanup } = await import("@/lib/log-cleanup/cleanup-queue");
      await scheduleAutoCleanup();

      logger.info("Application ready");
    }
<<<<<<< HEAD
    // 开发环境：仅初始化价格表（不执行数据库迁移）
    // 这样可以加快 onboarding 流程，避免用户手动上传价格表
    else if (process.env.NODE_ENV === "development") {
      logger.info("Development mode: initializing price table if needed");
      const { ensurePriceTable } = await import("@/lib/price-sync/seed-initializer");
      await ensurePriceTable();
=======
    // 开发环境: 仅初始化价格表(不执行数据库迁移)
    else if (process.env.NODE_ENV === "development") {
      logger.info("Development mode: initializing price table if needed");

      // 初始化价格表（如果数据库为空）
      const { ensurePriceTable } = await import("@/lib/price-sync/seed-initializer");
      await ensurePriceTable();

      logger.info("Development environment ready");
>>>>>>> 52c06adc
    }
  }
}<|MERGE_RESOLUTION|>--- conflicted
+++ resolved
@@ -34,14 +34,6 @@
 
       logger.info("Application ready");
     }
-<<<<<<< HEAD
-    // 开发环境：仅初始化价格表（不执行数据库迁移）
-    // 这样可以加快 onboarding 流程，避免用户手动上传价格表
-    else if (process.env.NODE_ENV === "development") {
-      logger.info("Development mode: initializing price table if needed");
-      const { ensurePriceTable } = await import("@/lib/price-sync/seed-initializer");
-      await ensurePriceTable();
-=======
     // 开发环境: 仅初始化价格表(不执行数据库迁移)
     else if (process.env.NODE_ENV === "development") {
       logger.info("Development mode: initializing price table if needed");
@@ -51,7 +43,6 @@
       await ensurePriceTable();
 
       logger.info("Development environment ready");
->>>>>>> 52c06adc
     }
   }
 }