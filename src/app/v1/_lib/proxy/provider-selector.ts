--- conflicted
+++ resolved
@@ -741,7 +741,6 @@
       return { provider: null, context };
     }
 
-<<<<<<< HEAD
     // Step 1.5: 1M Context filter - 当客户端请求 1M 上下文时，过滤掉禁用的供应商
     let afterContext1mFilter = enabledProviders;
     const clientRequestsContext1m = session?.clientRequestsContext1m() ?? false;
@@ -833,11 +832,6 @@
         };
       }
     }
-=======
-    // Step 3: 候选供应商（分组过滤已在 Step 1 完成）
-    const candidateProviders = enabledProviders;
-    context.afterGroupFilter = enabledProviders.length;
->>>>>>> b9c440e0
 
     context.beforeHealthCheck = candidateProviders.length;
 
