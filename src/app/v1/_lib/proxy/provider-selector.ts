import type { Provider } from "@/types/provider";
import { findProviderList, findProviderById } from "@/repository/provider";
import { RateLimitService } from "@/lib/rate-limit";
import { SessionManager } from "@/lib/session-manager";
import { isCircuitOpen, getCircuitState } from "@/lib/circuit-breaker";
import { ProxyResponses } from "./responses";
import { logger } from "@/lib/logger";
import type { ProxySession } from "./session";
import type { ProviderChainItem } from "@/types/message";

/**
 * 检查供应商是否支持指定模型（用于调度器匹配）
 *
 * 核心逻辑：
 * 1. Claude 模型请求 (claude-*)：
 *    - Anthropic 提供商：根据 allowedModels 白名单判断
 *    - 非 Anthropic 提供商 + joinClaudePool：检查模型重定向是否指向 claude-* 模型
 *    - 非 Anthropic 提供商（未加入 Claude 调度池）：不支持
 *
 * 2. 非 Claude 模型请求 (gpt-*, gemini-*, 或其他任意模型)：
 *    - Anthropic 提供商：不支持（仅支持 Claude 模型）
 *    - 非 Anthropic 提供商（codex, gemini-cli, openai-compatible）：
 *      a. 如果未设置 allowedModels（null 或空数组）：接受任意模型
 *      b. 如果设置了 allowedModels：检查模型是否在声明列表中，或有模型重定向配置
 *      注意：allowedModels 是声明性列表（用户可填写任意字符串），用于调度器匹配，不是真实模型校验
 *
 * @param provider - 供应商信息
 * @param requestedModel - 用户请求的模型名称
 * @returns 是否支持该模型（用于调度器筛选）
 */
function providerSupportsModel(provider: Provider, requestedModel: string): boolean {
  const isClaudeModel = requestedModel.startsWith("claude-");
  const isClaudeProvider =
    provider.providerType === "claude" || provider.providerType === "claude-auth";

  // Case 1: Claude 模型请求
  if (isClaudeModel) {
    // 1a. Anthropic 提供商
    if (isClaudeProvider) {
      // 未设置 allowedModels 或为空数组：允许所有 claude 模型
      if (!provider.allowedModels || provider.allowedModels.length === 0) {
        return true;
      }
      // 检查白名单
      return provider.allowedModels.includes(requestedModel);
    }

    // 1b. 非 Anthropic 提供商 + joinClaudePool
    if (provider.joinClaudePool) {
      const redirectedModel = provider.modelRedirects?.[requestedModel];
      // 检查是否重定向到 claude 模型
      return redirectedModel?.startsWith("claude-") || false;
    }

    // 1c. 其他情况：非 Anthropic 提供商且未加入 Claude 调度池
    return false;
  }

  // Case 2: 非 Claude 模型请求（gpt-*, gemini-*, etc.）
  // 2a. Anthropic 提供商不支持非 Claude 模型
  if (isClaudeProvider) {
    return false;
  }

  // 2b. 非 Anthropic 提供商（codex, gemini-cli, openai-compatible）
  // allowedModels 是声明列表，用于调度器匹配提供商
  // 用户可以手动填写任意模型名称（不限于真实模型），用于声明该提供商"支持"哪些模型

  // 未设置 allowedModels 或为空数组：接受任意模型（由上游提供商判断）
  if (!provider.allowedModels || provider.allowedModels.length === 0) {
    return true;
  }

  // 检查声明列表
  if (provider.allowedModels.includes(requestedModel)) {
    return true;
  }

  // 检查模型重定向
  if (provider.modelRedirects?.[requestedModel]) {
    return true;
  }

  // 不在声明列表中且无重定向配置
  return false;
}

export class ProxyProviderResolver {
  static async ensure(
    session: ProxySession,
    _deprecatedTargetProviderType?: "claude" | "codex" // 废弃参数，保留向后兼容
  ): Promise<Response | null> {
    // 忽略废弃的 targetProviderType 参数
    if (_deprecatedTargetProviderType) {
      logger.warn(
        "[ProviderSelector] targetProviderType parameter is deprecated and will be ignored"
      );
    }

    // 最大重试次数（避免无限循环）
    const MAX_RETRIES = 3;
    const excludedProviders: number[] = [];

    // === 会话复用 ===
    const reusedProvider = await ProxyProviderResolver.findReusable(session);
    if (reusedProvider) {
      session.setProvider(reusedProvider);

      // 记录会话复用上下文
      session.addProviderToChain(reusedProvider, {
        reason: "session_reuse",
        selectionMethod: "session_reuse",
        circuitState: getCircuitState(reusedProvider.id),
        decisionContext: {
          totalProviders: 0, // 复用不需要筛选
          enabledProviders: 0,
          targetType: reusedProvider.providerType as "claude" | "codex",
          requestedModel: session.getCurrentModel() || "",
          groupFilterApplied: false,
          beforeHealthCheck: 0,
          afterHealthCheck: 0,
          priorityLevels: [reusedProvider.priority || 0],
          selectedPriority: reusedProvider.priority || 0,
          candidatesAtPriority: [
            {
              id: reusedProvider.id,
              name: reusedProvider.name,
              weight: reusedProvider.weight,
              costMultiplier: reusedProvider.costMultiplier,
            },
          ],
          sessionId: session.sessionId || undefined,
        },
      });
    }

    // === 首次选择或重试 ===
    if (!session.provider) {
      const { provider, context } = await ProxyProviderResolver.pickRandomProvider(
        session,
        excludedProviders
      );
      session.setProvider(provider);
      session.setLastSelectionContext(context); // 保存用于后续记录
    }

    // === 故障转移循环 ===
    for (let attempt = 0; attempt < MAX_RETRIES; attempt++) {
      if (!session.provider) {
        break; // 无可用供应商，退出循环
      }

      // 选定供应商后，进行原子性并发检查并追踪
      if (session.sessionId) {
        const limit = session.provider.limitConcurrentSessions || 0;

        // 使用原子性检查并追踪（解决竞态条件）
        const checkResult = await RateLimitService.checkAndTrackProviderSession(
          session.provider.id,
          session.sessionId,
          limit
        );

        if (!checkResult.allowed) {
          // === 并发限制失败 ===
          logger.warn(
            "ProviderSelector: Provider concurrent session limit exceeded, trying fallback",
            {
              providerName: session.provider.name,
              providerId: session.provider.id,
              current: checkResult.count,
              limit,
              attempt: attempt + 1,
            }
          );

          const failedContext = session.getLastSelectionContext();
          session.addProviderToChain(session.provider, {
            reason: "concurrent_limit_failed",
            selectionMethod: failedContext?.groupFilterApplied
              ? "group_filtered"
              : "weighted_random",
            circuitState: getCircuitState(session.provider.id),
            attemptNumber: attempt + 1,
            errorMessage: checkResult.reason || "并发限制已达到",
            decisionContext: failedContext
              ? {
                  ...failedContext,
                  concurrentLimit: limit,
                  currentConcurrent: checkResult.count,
                }
              : {
                  totalProviders: 0,
                  enabledProviders: 0,
                  targetType: session.provider.providerType as "claude" | "codex",
                  requestedModel: session.getCurrentModel() || "",
                  groupFilterApplied: false,
                  beforeHealthCheck: 0,
                  afterHealthCheck: 0,
                  priorityLevels: [],
                  selectedPriority: 0,
                  candidatesAtPriority: [],
                  concurrentLimit: limit,
                  currentConcurrent: checkResult.count,
                },
          });

          // 加入排除列表
          excludedProviders.push(session.provider.id);

          // === 重试选择 ===
          const { provider: fallbackProvider, context: retryContext } =
            await ProxyProviderResolver.pickRandomProvider(session, excludedProviders);

          if (!fallbackProvider) {
            // 无其他可用供应商
            logger.error("ProviderSelector: No fallback providers available", {
              excludedCount: excludedProviders.length,
            });
            return ProxyResponses.buildError(
              503,
              `所有供应商并发限制已达到（尝试了 ${excludedProviders.length} 个供应商）`
            );
          }

          // 切换到新供应商
          session.setProvider(fallbackProvider);
          session.setLastSelectionContext(retryContext);
          continue; // 继续下一次循环，检查新供应商
        }

        // === 成功 ===
        logger.debug("ProviderSelector: Session tracked atomically", {
          sessionId: session.sessionId,
          providerName: session.provider.name,
          count: checkResult.count,
          attempt: attempt + 1,
        });

        // 只在首次选择时记录到决策链（重试时的记录由 forwarder.ts 在请求完成后统一记录）
        if (attempt === 0) {
          const successContext = session.getLastSelectionContext();
          session.addProviderToChain(session.provider, {
            reason: "initial_selection",
            selectionMethod: successContext?.groupFilterApplied
              ? "group_filtered"
              : "weighted_random",
            circuitState: getCircuitState(session.provider.id),
            decisionContext: successContext || {
              totalProviders: 0,
              enabledProviders: 0,
              targetType: session.provider.providerType as "claude" | "codex",
              requestedModel: session.getCurrentModel() || "",
              groupFilterApplied: false,
              beforeHealthCheck: 0,
              afterHealthCheck: 0,
              priorityLevels: [],
              selectedPriority: 0,
              candidatesAtPriority: [],
            },
          });
        }

        // ⭐ 延迟绑定策略：移除立即绑定，改为请求成功后绑定
        // 原因：并发检查成功 ≠ 请求成功，应该绑定到最终成功的供应商
        // await SessionManager.bindSessionToProvider(session.sessionId, session.provider.id); // ❌ 已移除

        // ⭐ 已移除：不要在并发检查通过后立即更新监控信息
        // 原因：此时请求还没发送，供应商可能失败
        // 修复：延迟到 forwarder 请求成功后统一更新（见 forwarder.ts:75-80）
        // void SessionManager.updateSessionProvider(...); // ❌ 已移除

        return null; // 成功
      }

      // sessionId 为空的情况（理论上不应该发生）
      logger.warn("ProviderSelector: sessionId is null, skipping concurrent check");
      return null;
    }

    // 达到最大重试次数或无可用供应商
    const status = 503;
    const message =
      excludedProviders.length > 0
        ? `所有供应商不可用（尝试了 ${excludedProviders.length} 个供应商）`
        : "暂无可用的上游服务";
    logger.error("ProviderSelector: No available providers after retries", {
      excludedProviders,
      maxRetries: MAX_RETRIES,
    });
    return ProxyResponses.buildError(status, message);
  }

  /**
   * 公开方法：选择供应商（支持排除列表，用于重试场景）
   */
  static async pickRandomProviderWithExclusion(
    session: ProxySession,
    excludeIds: number[]
  ): Promise<Provider | null> {
    const { provider } = await this.pickRandomProvider(session, excludeIds);
    return provider;
  }

  /**
   * 查找可复用的供应商（基于 session）
   */
  private static async findReusable(session: ProxySession): Promise<Provider | null> {
    if (!session.shouldReuseProvider() || !session.sessionId) {
      return null;
    }

    // 从 Redis 读取该 session 绑定的 provider
    const providerId = await SessionManager.getSessionProvider(session.sessionId);
    if (!providerId) {
      logger.debug("ProviderSelector: Session has no bound provider", {
        sessionId: session.sessionId,
      });
      return null;
    }

    // 验证 provider 可用性
    const provider = await findProviderById(providerId);
    if (!provider || !provider.isEnabled) {
      logger.debug("ProviderSelector: Session provider unavailable", {
        sessionId: session.sessionId,
        providerId,
      });
      return null;
    }

    // 检查熔断器状态（TC-055 修复）
    if (await isCircuitOpen(provider.id)) {
      logger.debug("ProviderSelector: Session provider circuit is open", {
        sessionId: session.sessionId,
        providerId: provider.id,
        providerName: provider.name,
        circuitState: getCircuitState(provider.id),
      });
      return null;
    }

    // 检查模型支持（使用新的模型匹配逻辑）
    const requestedModel = session.getCurrentModel();
    if (requestedModel && !providerSupportsModel(provider, requestedModel)) {
      logger.debug("ProviderSelector: Session provider does not support requested model", {
        sessionId: session.sessionId,
        providerId: provider.id,
        providerName: provider.name,
        providerType: provider.providerType,
        requestedModel,
        allowedModels: provider.allowedModels,
        joinClaudePool: provider.joinClaudePool,
      });
      return null;
    }

<<<<<<< HEAD
    // 检查用户分组（如果用户指定了分组，供应商必须属于该分组）
    const userGroup = session.authState?.user?.providerGroup;
    if (userGroup && provider.groupTag !== userGroup) {
      logger.debug("ProviderSelector: Session provider group mismatch", {
        sessionId: session.sessionId,
        providerId: provider.id,
        providerName: provider.name,
        providerGroup: provider.groupTag || "none",
        userGroup,
      });
      return null;
    }
=======
    // 修复：检查用户分组权限（严格分组隔离 + 支持多分组）
    const userGroup = session?.authState?.user?.providerGroup;
    if (userGroup) {
      // 用户有分组，支持多个分组（逗号分隔）
      const userGroups = userGroup
        .split(",")
        .map((g) => g.trim())
        .filter(Boolean);

      // 检查供应商的 groupTag 是否在用户的分组列表中
      if (provider.groupTag && !userGroups.includes(provider.groupTag)) {
        logger.warn("ProviderSelector: Session provider not in user groups", {
          sessionId: session.sessionId,
          providerId: provider.id,
          providerName: provider.name,
          providerGroup: provider.groupTag,
          userGroups: userGroups.join(","),
          message: "Strict group isolation: rejecting cross-group session reuse",
        });
        return null; // 不允许复用，重新选择
      }
    }
    // 全局用户（userGroup 为空）可以复用任何供应商
>>>>>>> bc898c13

    logger.info("ProviderSelector: Reusing provider", {
      providerName: provider.name,
      providerId: provider.id,
      sessionId: session.sessionId,
    });
    return provider;
  }

  private static async pickRandomProvider(
    session?: ProxySession,
    excludeIds: number[] = [] // 排除已失败的供应商
  ): Promise<{
    provider: Provider | null;
    context: NonNullable<ProviderChainItem["decisionContext"]>;
  }> {
    const allProviders = await findProviderList();
    const requestedModel = session?.getCurrentModel() || "";

    // === 初始化决策上下文 ===
    const context: NonNullable<ProviderChainItem["decisionContext"]> = {
      totalProviders: allProviders.length,
      enabledProviders: 0,
      targetType: requestedModel.startsWith("claude-") ? "claude" : "codex", // 根据模型名推断
      requestedModel, // 新增：记录请求的模型
      groupFilterApplied: false,
      beforeHealthCheck: 0,
      afterHealthCheck: 0,
      filteredProviders: [],
      priorityLevels: [],
      selectedPriority: 0,
      candidatesAtPriority: [],
      excludedProviderIds: excludeIds.length > 0 ? excludeIds : undefined,
    };

    // Step 1: 基础过滤 + 模型匹配（新逻辑）
    const enabledProviders = allProviders.filter((provider) => {
      // 1a. 基础过滤
      if (!provider.isEnabled || excludeIds.includes(provider.id)) {
        return false;
      }

      // 1b. 模型匹配（新逻辑）
      if (!requestedModel) {
        // 没有模型信息时，只选择 Anthropic 提供商（向后兼容）
        return provider.providerType === "claude";
      }

      return providerSupportsModel(provider, requestedModel);
    });

    context.enabledProviders = enabledProviders.length;

    // 记录被过滤的供应商
    for (const p of allProviders) {
      if (!enabledProviders.includes(p)) {
        let reason:
          | "circuit_open"
          | "rate_limited"
          | "excluded"
          | "type_mismatch"
          | "model_not_allowed"
          | "disabled" = "disabled";
        let details = "";

        if (!p.isEnabled) {
          reason = "disabled";
          details = "供应商已禁用";
        } else if (excludeIds.includes(p.id)) {
          reason = "excluded";
          details = "已在前序尝试中失败";
        } else if (requestedModel && !providerSupportsModel(p, requestedModel)) {
          reason = "model_not_allowed";
          details = `不支持模型 ${requestedModel}`;
        }

        context.filteredProviders!.push({
          id: p.id,
          name: p.name,
          reason,
          details,
        });
      }
    }

    if (enabledProviders.length === 0) {
      logger.warn("ProviderSelector: No providers support the requested model", {
        requestedModel,
        totalProviders: allProviders.length,
        excludedCount: excludeIds.length,
      });
      return { provider: null, context };
    }

    // Step 2: 用户分组过滤（如果用户指定了分组）
    let candidateProviders = enabledProviders;
    const userGroup = session?.authState?.user?.providerGroup;

    if (userGroup) {
      context.userGroup = userGroup;

      // 修复：支持多个分组（逗号分隔，如 "fero,chen"）
      const userGroups = userGroup
        .split(",")
        .map((g) => g.trim())
        .filter(Boolean);

      // 过滤：供应商的 groupTag 在用户的分组列表中
      const groupFiltered = enabledProviders.filter(
        (p) => p.groupTag && userGroups.includes(p.groupTag)
      );

      if (groupFiltered.length > 0) {
        candidateProviders = groupFiltered;
        context.groupFilterApplied = true;
        context.afterGroupFilter = groupFiltered.length;
        logger.debug("ProviderSelector: User multi-group filter applied", {
          userGroup,
          userGroups,
          count: groupFiltered.length,
        });
      } else {
        // 修复：严格分组隔离，无可用供应商时返回错误而不是 fallback
        context.groupFilterApplied = false;
        context.afterGroupFilter = 0;
        logger.error("ProviderSelector: User groups have no available providers", {
          userGroup,
          userGroups,
          enabledProviders: enabledProviders.length,
          message: "Strict group isolation: returning null instead of fallback",
        });

        // 返回 null 表示无可用供应商
        return {
          provider: null,
          context,
        };
      }
    }

    context.beforeHealthCheck = candidateProviders.length;

    // Step 3: 过滤超限供应商（健康度过滤）
    const healthyProviders = await this.filterByLimits(candidateProviders);
    context.afterHealthCheck = healthyProviders.length;

    // 记录过滤掉的供应商（熔断或限流）
    const filteredOut = candidateProviders.filter(
      (p) => !healthyProviders.find((hp) => hp.id === p.id)
    );

    for (const p of filteredOut) {
      if (await isCircuitOpen(p.id)) {
        const state = getCircuitState(p.id);
        context.filteredProviders!.push({
          id: p.id,
          name: p.name,
          reason: "circuit_open",
          details: `熔断器${state === "open" ? "打开" : "半开"}`,
        });
      } else {
        context.filteredProviders!.push({
          id: p.id,
          name: p.name,
          reason: "rate_limited",
          details: "费用限制",
        });
      }
    }

    if (healthyProviders.length === 0) {
      logger.warn("ProviderSelector: All providers rate limited, falling back to random");
      // Fail Open：降级到随机选择（让上游拒绝）
      const fallback = this.weightedRandom(candidateProviders);
      return { provider: fallback, context };
    }

    // Step 4: 优先级分层（只选择最高优先级的供应商）
    const topPriorityProviders = this.selectTopPriority(healthyProviders);
    const priorities = [...new Set(healthyProviders.map((p) => p.priority || 0))].sort(
      (a, b) => a - b
    );
    context.priorityLevels = priorities;
    context.selectedPriority = Math.min(...healthyProviders.map((p) => p.priority || 0));

    // Step 5: 成本排序 + 加权选择 + 计算概率
    const totalWeight = topPriorityProviders.reduce((sum, p) => sum + p.weight, 0);
    context.candidatesAtPriority = topPriorityProviders.map((p) => ({
      id: p.id,
      name: p.name,
      weight: p.weight,
      costMultiplier: p.costMultiplier,
      probability: totalWeight > 0 ? Math.round((p.weight / totalWeight) * 100) : 0,
    }));

    const selected = this.selectOptimal(topPriorityProviders);

    // 详细的选择日志
    logger.info("ProviderSelector: Selection decision", {
      requestedModel,
      totalProviders: allProviders.length,
      enabledCount: enabledProviders.length,
      excludedIds: excludeIds,
      userGroup: userGroup || "none",
      afterGroupFilter: candidateProviders.map((p) => p.name),
      afterHealthFilter: healthyProviders.length,
      filteredOut: filteredOut.map((p) => p.name),
      topPriorityLevel: context.selectedPriority,
      topPriorityCandidates: context.candidatesAtPriority,
      selected: {
        name: selected.name,
        id: selected.id,
        type: selected.providerType,
        priority: selected.priority,
        weight: selected.weight,
        cost: selected.costMultiplier,
        circuitState: getCircuitState(selected.id),
      },
    });

    return { provider: selected, context };
  }

  /**
   * 过滤超限供应商
   *
   * 注意：并发 Session 限制检查已移至原子性检查（ensure 方法中），
   * 此处仅检查金额限制和熔断器状态
   */
  private static async filterByLimits(providers: Provider[]): Promise<Provider[]> {
    const results = await Promise.all(
      providers.map(async (p) => {
        // 0. 检查熔断器状态
        if (await isCircuitOpen(p.id)) {
          logger.debug("ProviderSelector: Provider circuit breaker is open", { providerId: p.id });
          return null;
        }

        // 1. 检查金额限制
        const costCheck = await RateLimitService.checkCostLimits(p.id, "provider", {
          limit_5h_usd: p.limit5hUsd,
          limit_weekly_usd: p.limitWeeklyUsd,
          limit_monthly_usd: p.limitMonthlyUsd,
        });

        if (!costCheck.allowed) {
          logger.debug("ProviderSelector: Provider cost limit exceeded", { providerId: p.id });
          return null;
        }

        // 并发 Session 限制已移至原子性检查（avoid race condition）

        return p;
      })
    );

    return results.filter((p): p is Provider => p !== null);
  }

  /**
   * 优先级分层：只选择最高优先级的供应商
   */
  private static selectTopPriority(providers: Provider[]): Provider[] {
    if (providers.length === 0) {
      return [];
    }

    // 找到最小的优先级值（最高优先级）
    const minPriority = Math.min(...providers.map((p) => p.priority || 0));

    // 只返回该优先级的供应商
    return providers.filter((p) => (p.priority || 0) === minPriority);
  }

  /**
   * 成本排序 + 加权选择：在同优先级内，按成本排序后加权随机
   */
  private static selectOptimal(providers: Provider[]): Provider {
    if (providers.length === 0) {
      throw new Error("No providers available for selection");
    }

    if (providers.length === 1) {
      return providers[0];
    }

    // 按成本倍率排序（倍率低的在前）
    const sorted = [...providers].sort((a, b) => {
      const costA = a.costMultiplier;
      const costB = b.costMultiplier;
      return costA - costB;
    });

    // 加权随机选择（复用现有逻辑）
    return this.weightedRandom(sorted);
  }

  /**
   * 加权随机选择
   */
  private static weightedRandom(providers: Provider[]): Provider {
    const totalWeight = providers.reduce((sum, p) => sum + p.weight, 0);

    if (totalWeight === 0) {
      const randomIndex = Math.floor(Math.random() * providers.length);
      return providers[randomIndex];
    }

    const random = Math.random() * totalWeight;
    let cumulativeWeight = 0;

    for (const provider of providers) {
      cumulativeWeight += provider.weight;
      if (random < cumulativeWeight) {
        return provider;
      }
    }

    return providers[providers.length - 1];
  }
}<|MERGE_RESOLUTION|>--- conflicted
+++ resolved
@@ -355,20 +355,6 @@
       return null;
     }
 
-<<<<<<< HEAD
-    // 检查用户分组（如果用户指定了分组，供应商必须属于该分组）
-    const userGroup = session.authState?.user?.providerGroup;
-    if (userGroup && provider.groupTag !== userGroup) {
-      logger.debug("ProviderSelector: Session provider group mismatch", {
-        sessionId: session.sessionId,
-        providerId: provider.id,
-        providerName: provider.name,
-        providerGroup: provider.groupTag || "none",
-        userGroup,
-      });
-      return null;
-    }
-=======
     // 修复：检查用户分组权限（严格分组隔离 + 支持多分组）
     const userGroup = session?.authState?.user?.providerGroup;
     if (userGroup) {
@@ -392,7 +378,6 @@
       }
     }
     // 全局用户（userGroup 为空）可以复用任何供应商
->>>>>>> bc898c13
 
     logger.info("ProviderSelector: Reusing provider", {
       providerName: provider.name,
