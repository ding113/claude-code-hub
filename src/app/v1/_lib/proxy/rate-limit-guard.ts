--- conflicted
+++ resolved
@@ -169,15 +169,6 @@
       );
     }
 
-<<<<<<< HEAD
-    // 2. 检查用户每日额度
-    const dailyCheck = await RateLimitService.checkUserDailyCost(
-      user.id,
-      user.dailyQuota,
-      user.dailyResetTime,
-      user.dailyResetMode
-    );
-=======
     // ========== 第三层：短期周期限额（混合检查）==========
 
     // 5. Key 5h 限额（最短周期，最易触发）
@@ -248,7 +239,6 @@
 
     // 7. User 每日额度（User 独有的常用预算）
     const dailyCheck = await RateLimitService.checkUserDailyCost(user.id, user.dailyQuota);
->>>>>>> 380ebf33
     if (!dailyCheck.allowed) {
       logger.warn(`[RateLimit] User daily limit exceeded: user=${user.id}, ${dailyCheck.reason}`);
 
