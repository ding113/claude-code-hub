--- conflicted
+++ resolved
@@ -243,7 +243,6 @@
         // 检测 AbortError 的来源：响应超时 vs 客户端中断
         const err = error as Error;
         if (isClientAbortError(err)) {
-<<<<<<< HEAD
           // 获取 responseController 引用（由 forwarder.ts 传递）
           const sessionWithController = session as typeof session & {
             responseController?: AbortController;
@@ -289,6 +288,17 @@
               taskId,
               phase: "non-stream",
             });
+
+            // 执行清理逻辑
+            try {
+              await finalizeNonStreamAbort();
+            } catch (finalizeError) {
+              logger.error("ResponseHandler: Failed to finalize aborted non-stream response", {
+                taskId,
+                providerId: provider.id,
+                finalizeError,
+              });
+            }
           } else {
             // ✅ 客户端主动中断：正常日志，不抛出错误
             logger.warn("ResponseHandler: Non-stream processing aborted by client", {
@@ -300,26 +310,16 @@
                 err.name === "ResponseAborted"
                   ? "Response transmission interrupted"
                   : "Client disconnected",
-=======
-          logger.warn("ResponseHandler: Non-stream processing aborted", {
-            taskId,
-            providerId: provider.id,
-            providerName: provider.name,
-            errorName: err.name,
-            reason:
-              err.name === "ResponseAborted"
-                ? "Response transmission interrupted"
-                : "Client disconnected",
-          });
-          try {
-            await finalizeNonStreamAbort();
-          } catch (finalizeError) {
-            logger.error("ResponseHandler: Failed to finalize aborted non-stream response", {
-              taskId,
-              providerId: provider.id,
-              finalizeError,
->>>>>>> 327f0b16
             });
+            try {
+              await finalizeNonStreamAbort();
+            } catch (finalizeError) {
+              logger.error("ResponseHandler: Failed to finalize aborted non-stream response", {
+                taskId,
+                providerId: provider.id,
+                finalizeError,
+              });
+            }
           }
         } else {
           logger.error("Failed to handle non-stream log:", error);
@@ -457,7 +457,6 @@
       const reader = internalStream.getReader();
       const decoder = new TextDecoder();
       const chunks: string[] = [];
-<<<<<<< HEAD
       let usageForCost: UsageMetrics | null = null;
       let isFirstChunk = true; // ⭐ 标记是否为第一块数据
 
@@ -526,6 +525,83 @@
       // ⭐ 不在首次读取前启动 idle timer（避免与首字节超时职责重叠）
       // idle timer 仅在首块数据到达后启动，用于检测流中途静默
 
+      const flushAndJoin = (): string => {
+        const flushed = decoder.decode();
+        if (flushed) {
+          chunks.push(flushed);
+        }
+        return chunks.join("");
+      };
+
+      const finalizeStream = async (allContent: string): Promise<void> => {
+        // 存储响应体到 Redis（5分钟过期）
+        if (session.sessionId) {
+          void SessionManager.storeSessionResponse(session.sessionId, allContent).catch((err) => {
+            logger.error("[ResponseHandler] Failed to store stream response:", err);
+          });
+        }
+
+        const duration = Date.now() - session.startTime;
+        await updateMessageRequestDuration(messageContext.id, duration);
+
+        const tracker = ProxyStatusTracker.getInstance();
+        tracker.endRequest(messageContext.user.id, messageContext.id);
+
+        const usageResult = parseUsageFromResponseText(allContent, provider.providerType);
+        usageForCost = usageResult.usageMetrics;
+
+        await updateRequestCostFromUsage(
+          messageContext.id,
+          session.getOriginalModel(),
+          session.getCurrentModel(),
+          usageForCost,
+          provider.costMultiplier
+        );
+
+        // 追踪消费到 Redis（用于限流）
+        await trackCostToRedis(session, usageForCost);
+
+        // 更新 session 使用量到 Redis（用于实时监控）
+        if (session.sessionId && usageForCost) {
+          let costUsdStr: string | undefined;
+          if (session.request.model) {
+            const priceData = await findLatestPriceByModel(session.request.model);
+            if (priceData?.priceData) {
+              const cost = calculateRequestCost(
+                usageForCost,
+                priceData.priceData,
+                provider.costMultiplier
+              );
+              if (cost.gt(0)) {
+                costUsdStr = cost.toString();
+              }
+            }
+          }
+
+          void SessionManager.updateSessionUsage(session.sessionId, {
+            inputTokens: usageForCost.input_tokens,
+            outputTokens: usageForCost.output_tokens,
+            cacheCreationInputTokens: usageForCost.cache_creation_input_tokens,
+            cacheReadInputTokens: usageForCost.cache_read_input_tokens,
+            costUsd: costUsdStr,
+            status: statusCode >= 200 && statusCode < 300 ? "completed" : "error",
+            statusCode: statusCode,
+          }).catch((error: unknown) => {
+            logger.error("[ResponseHandler] Failed to update session usage:", error);
+          });
+        }
+
+        // 保存扩展信息（status code, tokens, provider chain）
+        await updateMessageRequestDetails(messageContext.id, {
+          statusCode: statusCode,
+          inputTokens: usageForCost?.input_tokens,
+          outputTokens: usageForCost?.output_tokens,
+          cacheCreationInputTokens: usageForCost?.cache_creation_input_tokens,
+          cacheReadInputTokens: usageForCost?.cache_read_input_tokens,
+          providerChain: session.getProviderChain(),
+        });
+      };
+
       try {
         while (true) {
           // ✅ 检查取消信号
@@ -576,125 +652,12 @@
 
         // ⭐ 流式读取完成：清除静默期计时器
         clearIdleTimer();
-
-=======
-
-      const flushAndJoin = (): string => {
->>>>>>> 327f0b16
-        const flushed = decoder.decode();
-        if (flushed) {
-          chunks.push(flushed);
-        }
-        return chunks.join("");
-      };
-
-      const finalizeStream = async (allContent: string): Promise<void> => {
-        // 存储响应体到 Redis（5分钟过期）
-        if (session.sessionId) {
-          void SessionManager.storeSessionResponse(session.sessionId, allContent).catch((err) => {
-            logger.error("[ResponseHandler] Failed to store stream response:", err);
-          });
-        }
-
-        const duration = Date.now() - session.startTime;
-        await updateMessageRequestDuration(messageContext.id, duration);
-
-        const tracker = ProxyStatusTracker.getInstance();
-        tracker.endRequest(messageContext.user.id, messageContext.id);
-
-        const usageResult = parseUsageFromResponseText(allContent, provider.providerType);
-        const usageMetrics = usageResult.usageMetrics;
-
-        await updateRequestCostFromUsage(
-          messageContext.id,
-          session.getOriginalModel(),
-          session.getCurrentModel(),
-          usageMetrics,
-          provider.costMultiplier
-        );
-
-        // 追踪消费到 Redis（用于限流）
-        await trackCostToRedis(session, usageMetrics);
-
-        // 更新 session 使用量到 Redis（用于实时监控）
-        if (session.sessionId) {
-          let costUsdStr: string | undefined;
-          if (usageMetrics && session.request.model) {
-            const priceData = await findLatestPriceByModel(session.request.model);
-            if (priceData?.priceData) {
-              const cost = calculateRequestCost(
-                usageMetrics,
-                priceData.priceData,
-                provider.costMultiplier
-              );
-              if (cost.gt(0)) {
-                costUsdStr = cost.toString();
-              }
-            }
-          }
-
-          const sessionUsagePayload: SessionUsageUpdate = {
-            status: statusCode >= 200 && statusCode < 300 ? "completed" : "error",
-            statusCode,
-          };
-
-          if (usageMetrics) {
-            sessionUsagePayload.inputTokens = usageMetrics.input_tokens;
-            sessionUsagePayload.outputTokens = usageMetrics.output_tokens;
-            sessionUsagePayload.cacheCreationInputTokens = usageMetrics.cache_creation_input_tokens;
-            sessionUsagePayload.cacheReadInputTokens = usageMetrics.cache_read_input_tokens;
-          }
-
-          if (costUsdStr) {
-            sessionUsagePayload.costUsd = costUsdStr;
-          }
-
-          void SessionManager.updateSessionUsage(session.sessionId, sessionUsagePayload).catch(
-            (error: unknown) => {
-              logger.error("[ResponseHandler] Failed to update session usage:", error);
-            }
-          );
-        }
-
-        // 保存扩展信息（status code, tokens, provider chain）
-        await updateMessageRequestDetails(messageContext.id, {
-          statusCode: statusCode,
-          inputTokens: usageMetrics?.input_tokens,
-          outputTokens: usageMetrics?.output_tokens,
-          cacheCreationInputTokens: usageMetrics?.cache_creation_input_tokens,
-          cacheReadInputTokens: usageMetrics?.cache_read_input_tokens,
-          providerChain: session.getProviderChain(),
-        });
-      };
-
-      try {
-        while (true) {
-          // ✅ 检查取消信号
-          if (session.clientAbortSignal?.aborted || abortController.signal.aborted) {
-            logger.info("ResponseHandler: Stream processing cancelled", {
-              taskId,
-              providerId: provider.id,
-              chunksCollected: chunks.length,
-            });
-            break; // 提前终止
-          }
-
-          const { value, done } = await reader.read();
-          if (done) {
-            break;
-          }
-          if (value) {
-            chunks.push(decoder.decode(value, { stream: true }));
-          }
-        }
-
         const allContent = flushAndJoin();
         await finalizeStream(allContent);
       } catch (error) {
         // 检测 AbortError 的来源：响应超时 vs 静默期超时 vs 客户端中断
         const err = error as Error;
         if (isClientAbortError(err)) {
-<<<<<<< HEAD
           // 获取 responseController 引用（由 forwarder.ts 传递）
           const sessionWithController = session as typeof session & {
             responseController?: AbortController;
@@ -792,29 +755,17 @@
                 err.name === "ResponseAborted"
                   ? "Response transmission interrupted"
                   : "Client disconnected",
-=======
-          logger.warn("ResponseHandler: Stream reading aborted", {
-            taskId,
-            providerId: provider.id,
-            providerName: provider.name,
-            messageId: messageContext.id,
-            chunksCollected: chunks.length,
-            errorName: err.name,
-            reason:
-              err.name === "ResponseAborted"
-                ? "Response transmission interrupted"
-                : "Client disconnected",
-          });
-          try {
-            const allContent = flushAndJoin();
-            await finalizeStream(allContent);
-          } catch (finalizeError) {
-            logger.error("ResponseHandler: Failed to finalize aborted stream response", {
-              taskId,
-              messageId: messageContext.id,
-              finalizeError,
->>>>>>> 327f0b16
             });
+            try {
+              const allContent = flushAndJoin();
+              await finalizeStream(allContent);
+            } catch (finalizeError) {
+              logger.error("ResponseHandler: Failed to finalize aborted stream response", {
+                taskId,
+                messageId: messageContext.id,
+                finalizeError,
+              });
+            }
           }
         } else {
           logger.error("Failed to save SSE content:", error);
