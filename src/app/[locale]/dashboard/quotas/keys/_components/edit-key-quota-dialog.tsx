"use client";

import { useState, useTransition } from "react";
import { useRouter } from "next/navigation";
import {
  Dialog,
  DialogContent,
  DialogDescription,
  DialogFooter,
  DialogHeader,
  DialogTitle,
  DialogTrigger,
} from "@/components/ui/dialog";
import { Button } from "@/components/ui/button";
import { Input } from "@/components/ui/input";
import { Label } from "@/components/ui/label";
import { Settings, Loader2 } from "lucide-react";
import { editKey } from "@/actions/keys";
import { toast } from "sonner";
import { type CurrencyCode, CURRENCY_CONFIG } from "@/lib/utils/currency";
import { useTranslations } from "next-intl";

interface KeyQuota {
  cost5h: { current: number; limit: number | null };
  costDaily: { current: number; limit: number | null; resetAt?: Date };
  costWeekly: { current: number; limit: number | null };
  costMonthly: { current: number; limit: number | null };
  concurrentSessions: { current: number; limit: number };
}

interface EditKeyQuotaDialogProps {
  keyId: number;
  keyName: string;
  userName: string;
  currentQuota: KeyQuota | null;
  currencyCode?: CurrencyCode;
  trigger?: React.ReactNode;
  dailyResetTime?: string;
}

export function EditKeyQuotaDialog({
  keyId,
  keyName,
  userName,
  currentQuota,
  currencyCode = "USD",
  trigger,
  dailyResetTime = "00:00",
}: EditKeyQuotaDialogProps) {
  const router = useRouter();
  const [isPending, startTransition] = useTransition();
  const [open, setOpen] = useState(false);
  const t = useTranslations("quota.keys.editDialog");

  const currencySymbol = CURRENCY_CONFIG[currencyCode].symbol;

  // 表单状态
  const [limit5h, setLimit5h] = useState<string>(currentQuota?.cost5h.limit?.toString() ?? "");
  const [limitDaily, setLimitDaily] = useState<string>(
    currentQuota?.costDaily.limit?.toString() ?? ""
  );
  const [resetTime, setResetTime] = useState<string>(dailyResetTime);
  const [limitWeekly, setLimitWeekly] = useState<string>(
    currentQuota?.costWeekly.limit?.toString() ?? ""
  );
  const [limitMonthly, setLimitMonthly] = useState<string>(
    currentQuota?.costMonthly.limit?.toString() ?? ""
  );
  const [limitConcurrent, setLimitConcurrent] = useState<string>(
    currentQuota?.concurrentSessions.limit?.toString() ?? "0"
  );

  const handleSubmit = async (e: React.FormEvent) => {
    e.preventDefault();

    startTransition(async () => {
      try {
        // 将空字符串转换为 null，数字字符串转换为数字
        const result = await editKey(keyId, {
          name: keyName, // 保持名称不变
          limit5hUsd: limit5h ? parseFloat(limit5h) : null,
          limitDailyUsd: limitDaily ? parseFloat(limitDaily) : null,
          dailyResetTime: resetTime,
          limitWeeklyUsd: limitWeekly ? parseFloat(limitWeekly) : null,
          limitMonthlyUsd: limitMonthly ? parseFloat(limitMonthly) : null,
          limitConcurrentSessions: limitConcurrent ? parseInt(limitConcurrent, 10) : 0,
        });

        if (result.ok) {
          toast.success(t("success"));
          setOpen(false);
          router.refresh();
        } else {
          toast.error(result.error || t("error"));
        }
      } catch (error) {
        toast.error(t("retryError"));
        console.error(error);
      }
    });
  };

  const handleClearQuota = () => {
    startTransition(async () => {
      try {
        const result = await editKey(keyId, {
          name: keyName,
          limit5hUsd: null,
          limitDailyUsd: null,
          dailyResetTime: resetTime,
          limitWeeklyUsd: null,
          limitMonthlyUsd: null,
          limitConcurrentSessions: 0,
        });

        if (result.ok) {
          toast.success(t("clearSuccess"));
          setOpen(false);
          router.refresh();
        } else {
          toast.error(result.error || t("clearError"));
        }
      } catch (error) {
        toast.error(t("retryError"));
        console.error(error);
      }
    });
  };

  return (
    <Dialog open={open} onOpenChange={setOpen}>
      <DialogTrigger asChild>
        {trigger || (
          <Button variant="outline" size="sm">
            <Settings className="h-4 w-4" />
            <span className="ml-2">{t("setQuota")}</span>
          </Button>
        )}
      </DialogTrigger>
      <DialogContent className="sm:max-w-[600px] max-h-[70vh] flex flex-col">
        <DialogHeader className="flex-shrink-0">
          <DialogTitle>{t("title")}</DialogTitle>
          <DialogDescription>{t("description", { keyName, userName })}</DialogDescription>
        </DialogHeader>

<<<<<<< HEAD
            {/* 每日限额 */}
            <div className="grid gap-2">
              <Label htmlFor="limitDaily">{t("costDaily.label")}</Label>
              <Input
                id="limitDaily"
                type="number"
                step="0.01"
                min="0"
                placeholder={t("costDaily.placeholder")}
                value={limitDaily}
                onChange={(e) => setLimitDaily(e.target.value)}
              />
              {currentQuota?.costDaily.limit && (
                <p className="text-xs text-muted-foreground">
                  {t("costDaily.current", {
                    currency: currencySymbol,
                    current: currentQuota.costDaily.current.toFixed(4),
                    limit: currentQuota.costDaily.limit.toFixed(2),
                  })}
                </p>
              )}
            </div>

            {/* 每日重置时间 */}
            <div className="grid gap-2">
              <Label htmlFor="dailyResetTime">{t("dailyResetTime.label")}</Label>
              <Input
                id="dailyResetTime"
                type="time"
                step={60}
                value={resetTime}
                onChange={(e) => setResetTime(e.target.value || "00:00")}
              />
            </div>

            {/* 周限额 */}
            <div className="grid gap-2">
              <Label htmlFor="limitWeekly">{t("costWeekly.label")}</Label>
              <Input
                id="limitWeekly"
                type="number"
                step="0.01"
                min="0"
                placeholder={t("costWeekly.placeholder")}
                value={limitWeekly}
                onChange={(e) => setLimitWeekly(e.target.value)}
              />
              {currentQuota?.costWeekly.limit && (
                <p className="text-xs text-muted-foreground">
                  {t("costWeekly.current", {
                    currency: currencySymbol,
                    current: currentQuota.costWeekly.current.toFixed(4),
                    limit: currentQuota.costWeekly.limit.toFixed(2),
                  })}
                </p>
              )}
            </div>
=======
        <form onSubmit={handleSubmit} className="flex flex-col flex-1 min-h-0">
          <div className="grid gap-3 py-3 overflow-y-auto pr-2 flex-1">
            {/* 成本限额 - 双栏布局 */}
            <div className="grid grid-cols-2 gap-x-4 gap-y-3">
              {/* 5小时限额 */}
              <div className="grid gap-1.5">
                <Label htmlFor="limit5h" className="text-xs">
                  {t("cost5h.label")}
                </Label>
                <Input
                  id="limit5h"
                  type="number"
                  step="0.01"
                  min="0"
                  placeholder={t("cost5h.placeholder")}
                  value={limit5h}
                  onChange={(e) => setLimit5h(e.target.value)}
                  className="h-9"
                />
                {currentQuota?.cost5h.limit && (
                  <p className="text-xs text-muted-foreground">
                    {t("cost5h.current", {
                      currency: currencySymbol,
                      current: currentQuota.cost5h.current.toFixed(4),
                      limit: currentQuota.cost5h.limit.toFixed(2),
                    })}
                  </p>
                )}
              </div>
>>>>>>> c3055c97

              {/* 周限额 */}
              <div className="grid gap-1.5">
                <Label htmlFor="limitWeekly" className="text-xs">
                  {t("costWeekly.label")}
                </Label>
                <Input
                  id="limitWeekly"
                  type="number"
                  step="0.01"
                  min="0"
                  placeholder={t("costWeekly.placeholder")}
                  value={limitWeekly}
                  onChange={(e) => setLimitWeekly(e.target.value)}
                  className="h-9"
                />
                {currentQuota?.costWeekly.limit && (
                  <p className="text-xs text-muted-foreground">
                    {t("costWeekly.current", {
                      currency: currencySymbol,
                      current: currentQuota.costWeekly.current.toFixed(4),
                      limit: currentQuota.costWeekly.limit.toFixed(2),
                    })}
                  </p>
                )}
              </div>

              {/* 月限额 */}
              <div className="grid gap-1.5">
                <Label htmlFor="limitMonthly" className="text-xs">
                  {t("costMonthly.label")}
                </Label>
                <Input
                  id="limitMonthly"
                  type="number"
                  step="0.01"
                  min="0"
                  placeholder={t("costMonthly.placeholder")}
                  value={limitMonthly}
                  onChange={(e) => setLimitMonthly(e.target.value)}
                  className="h-9"
                />
                {currentQuota?.costMonthly.limit && (
                  <p className="text-xs text-muted-foreground">
                    {t("costMonthly.current", {
                      currency: currencySymbol,
                      current: currentQuota.costMonthly.current.toFixed(4),
                      limit: currentQuota.costMonthly.limit.toFixed(2),
                    })}
                  </p>
                )}
              </div>

              {/* 并发限额 */}
              <div className="grid gap-1.5">
                <Label htmlFor="limitConcurrent" className="text-xs">
                  {t("concurrentSessions.label")}
                </Label>
                <Input
                  id="limitConcurrent"
                  type="number"
                  min="0"
                  placeholder={t("concurrentSessions.placeholder")}
                  value={limitConcurrent}
                  onChange={(e) => setLimitConcurrent(e.target.value)}
                  className="h-9"
                />
                {currentQuota && currentQuota.concurrentSessions.limit > 0 && (
                  <p className="text-xs text-muted-foreground">
                    {t("concurrentSessions.current", {
                      current: currentQuota.concurrentSessions.current,
                      limit: currentQuota.concurrentSessions.limit,
                    })}
                  </p>
                )}
              </div>
            </div>
          </div>

          <DialogFooter className="gap-2 flex-shrink-0 pt-3 border-t">
            {(currentQuota?.cost5h.limit ||
              currentQuota?.costDaily.limit ||
              currentQuota?.costWeekly.limit ||
              currentQuota?.costMonthly.limit ||
              (currentQuota?.concurrentSessions.limit ?? 0) > 0) && (
              <Button
                type="button"
                variant="destructive"
                onClick={handleClearQuota}
                disabled={isPending}
              >
                {t("clearAll")}
              </Button>
            )}
            <Button type="submit" disabled={isPending}>
              {isPending && <Loader2 className="mr-2 h-4 w-4 animate-spin" />}
              {t("save")}
            </Button>
          </DialogFooter>
        </form>
      </DialogContent>
    </Dialog>
  );
}<|MERGE_RESOLUTION|>--- conflicted
+++ resolved
@@ -143,65 +143,6 @@
           <DialogDescription>{t("description", { keyName, userName })}</DialogDescription>
         </DialogHeader>
 
-<<<<<<< HEAD
-            {/* 每日限额 */}
-            <div className="grid gap-2">
-              <Label htmlFor="limitDaily">{t("costDaily.label")}</Label>
-              <Input
-                id="limitDaily"
-                type="number"
-                step="0.01"
-                min="0"
-                placeholder={t("costDaily.placeholder")}
-                value={limitDaily}
-                onChange={(e) => setLimitDaily(e.target.value)}
-              />
-              {currentQuota?.costDaily.limit && (
-                <p className="text-xs text-muted-foreground">
-                  {t("costDaily.current", {
-                    currency: currencySymbol,
-                    current: currentQuota.costDaily.current.toFixed(4),
-                    limit: currentQuota.costDaily.limit.toFixed(2),
-                  })}
-                </p>
-              )}
-            </div>
-
-            {/* 每日重置时间 */}
-            <div className="grid gap-2">
-              <Label htmlFor="dailyResetTime">{t("dailyResetTime.label")}</Label>
-              <Input
-                id="dailyResetTime"
-                type="time"
-                step={60}
-                value={resetTime}
-                onChange={(e) => setResetTime(e.target.value || "00:00")}
-              />
-            </div>
-
-            {/* 周限额 */}
-            <div className="grid gap-2">
-              <Label htmlFor="limitWeekly">{t("costWeekly.label")}</Label>
-              <Input
-                id="limitWeekly"
-                type="number"
-                step="0.01"
-                min="0"
-                placeholder={t("costWeekly.placeholder")}
-                value={limitWeekly}
-                onChange={(e) => setLimitWeekly(e.target.value)}
-              />
-              {currentQuota?.costWeekly.limit && (
-                <p className="text-xs text-muted-foreground">
-                  {t("costWeekly.current", {
-                    currency: currencySymbol,
-                    current: currentQuota.costWeekly.current.toFixed(4),
-                    limit: currentQuota.costWeekly.limit.toFixed(2),
-                  })}
-                </p>
-              )}
-            </div>
-=======
         <form onSubmit={handleSubmit} className="flex flex-col flex-1 min-h-0">
           <div className="grid gap-3 py-3 overflow-y-auto pr-2 flex-1">
             {/* 成本限额 - 双栏布局 */}
@@ -221,17 +162,57 @@
                   onChange={(e) => setLimit5h(e.target.value)}
                   className="h-9"
                 />
-                {currentQuota?.cost5h.limit && (
-                  <p className="text-xs text-muted-foreground">
-                    {t("cost5h.current", {
-                      currency: currencySymbol,
-                      current: currentQuota.cost5h.current.toFixed(4),
-                      limit: currentQuota.cost5h.limit.toFixed(2),
-                    })}
-                  </p>
-                )}
-              </div>
->>>>>>> c3055c97
+              {currentQuota?.cost5h.limit && (
+                <p className="text-xs text-muted-foreground">
+                  {t("cost5h.current", {
+                    currency: currencySymbol,
+                    current: currentQuota.cost5h.current.toFixed(4),
+                    limit: currentQuota.cost5h.limit.toFixed(2),
+                  })}
+                </p>
+              )}
+            </div>
+
+            {/* 每日限额 */}
+            <div className="grid gap-1.5">
+              <Label htmlFor="limitDaily" className="text-xs">
+                {t("costDaily.label")}
+              </Label>
+              <Input
+                id="limitDaily"
+                type="number"
+                step="0.01"
+                min="0"
+                placeholder={t("costDaily.placeholder")}
+                value={limitDaily}
+                onChange={(e) => setLimitDaily(e.target.value)}
+                className="h-9"
+              />
+              {currentQuota?.costDaily.limit && (
+                <p className="text-xs text-muted-foreground">
+                  {t("costDaily.current", {
+                    currency: currencySymbol,
+                    current: currentQuota.costDaily.current.toFixed(4),
+                    limit: currentQuota.costDaily.limit.toFixed(2),
+                  })}
+                </p>
+              )}
+            </div>
+
+            {/* 每日重置时间 */}
+            <div className="grid gap-1.5">
+              <Label htmlFor="dailyResetTime" className="text-xs">
+                {t("dailyResetTime.label")}
+              </Label>
+              <Input
+                id="dailyResetTime"
+                type="time"
+                step={60}
+                value={resetTime}
+                onChange={(e) => setResetTime(e.target.value || "00:00")}
+                className="h-9"
+              />
+            </div>
 
               {/* 周限额 */}
               <div className="grid gap-1.5">
@@ -313,7 +294,6 @@
 
           <DialogFooter className="gap-2 flex-shrink-0 pt-3 border-t">
             {(currentQuota?.cost5h.limit ||
-              currentQuota?.costDaily.limit ||
               currentQuota?.costWeekly.limit ||
               currentQuota?.costMonthly.limit ||
               (currentQuota?.concurrentSessions.limit ?? 0) > 0) && (
