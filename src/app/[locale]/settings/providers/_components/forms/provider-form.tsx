"use client";
import { Button } from "@/components/ui/button";
import { Input } from "@/components/ui/input";
import { Label } from "@/components/ui/label";
import { Badge } from "@/components/ui/badge";
import { Switch } from "@/components/ui/switch";
import {
  Select,
  SelectContent,
  SelectItem,
  SelectTrigger,
  SelectValue,
} from "@/components/ui/select";
import { DialogHeader, DialogTitle } from "@/components/ui/dialog";
import { Collapsible, CollapsibleContent, CollapsibleTrigger } from "@/components/ui/collapsible";
import { useState, useTransition, useEffect, useRef } from "react";
import { addProvider, editProvider, removeProvider } from "@/actions/providers";
import {
  AlertDialog,
  AlertDialogAction,
  AlertDialogCancel,
  AlertDialogContent,
  AlertDialogDescription,
  AlertDialogHeader as AlertHeader,
  AlertDialogTitle as AlertTitle,
  AlertDialogTrigger,
} from "@/components/ui/alert-dialog";
import type { ProviderDisplay, ProviderType, CodexInstructionsStrategy } from "@/types/provider";
import { validateNumericField, isValidUrl } from "@/lib/utils/validation";
import { PROVIDER_DEFAULTS, PROVIDER_TIMEOUT_DEFAULTS } from "@/lib/constants/provider.constants";
import { toast } from "sonner";
import { ModelMultiSelect } from "../model-multi-select";
import { ModelRedirectEditor } from "../model-redirect-editor";
import { ProxyTestButton } from "./proxy-test-button";
import { ApiTestButton } from "./api-test-button";
import { ChevronDown } from "lucide-react";
import { useTranslations } from "next-intl";

type Mode = "create" | "edit";

interface ProviderFormProps {
  mode: Mode;
  onSuccess?: () => void;
  provider?: ProviderDisplay; // edit 模式需要，create 可空
  cloneProvider?: ProviderDisplay; // create 模式用于克隆数据
  enableMultiProviderTypes: boolean;
}

export function ProviderForm({
  mode,
  onSuccess,
  provider,
  cloneProvider,
  enableMultiProviderTypes,
}: ProviderFormProps) {
  const t = useTranslations("settings.providers.form");
  const isEdit = mode === "edit";
  const [isPending, startTransition] = useTransition();

  // 名称输入框引用，用于自动聚焦
  const nameInputRef = useRef<HTMLInputElement>(null);

  // 获取初始数据源：编辑模式用 provider，创建模式用 cloneProvider（如果有）
  const sourceProvider = isEdit ? provider : cloneProvider;

  const [name, setName] = useState(
    isEdit ? (provider?.name ?? "") : cloneProvider ? `${cloneProvider.name}_Copy` : ""
  );
  const [url, setUrl] = useState(sourceProvider?.url ?? "");
  const [key, setKey] = useState(""); // 编辑时留空代表不更新
  const [providerType, setProviderType] = useState<ProviderType>(
    sourceProvider?.providerType ?? "claude"
  );
  const [modelRedirects, setModelRedirects] = useState<Record<string, string>>(
    sourceProvider?.modelRedirects ?? {}
  );
  const [priority, setPriority] = useState<number>(sourceProvider?.priority ?? 0);
  const [weight, setWeight] = useState<number>(sourceProvider?.weight ?? 1);
  const [costMultiplier, setCostMultiplier] = useState<number>(
    sourceProvider?.costMultiplier ?? 1.0
  );
  const [groupTag, setGroupTag] = useState<string>(sourceProvider?.groupTag ?? "");
  const [limit5hUsd, setLimit5hUsd] = useState<number | null>(sourceProvider?.limit5hUsd ?? null);
  const [limitWeeklyUsd, setLimitWeeklyUsd] = useState<number | null>(
    sourceProvider?.limitWeeklyUsd ?? null
  );
  const [limitMonthlyUsd, setLimitMonthlyUsd] = useState<number | null>(
    sourceProvider?.limitMonthlyUsd ?? null
  );
  const [limitConcurrentSessions, setLimitConcurrentSessions] = useState<number | null>(
    sourceProvider?.limitConcurrentSessions ?? null
  );
  const [allowedModels, setAllowedModels] = useState<string[]>(sourceProvider?.allowedModels ?? []);
  const [joinClaudePool, setJoinClaudePool] = useState<boolean>(
    sourceProvider?.joinClaudePool ?? false
  );

  // 熔断器配置（以分钟为单位显示，提交时转换为毫秒）
  // 允许 undefined，用户可以清空输入框，提交时使用默认值
  const [failureThreshold, setFailureThreshold] = useState<number | undefined>(
    sourceProvider?.circuitBreakerFailureThreshold
  );
  const [openDurationMinutes, setOpenDurationMinutes] = useState<number | undefined>(
    sourceProvider?.circuitBreakerOpenDuration
      ? sourceProvider.circuitBreakerOpenDuration / 60000
      : undefined
  );
  const [halfOpenSuccessThreshold, setHalfOpenSuccessThreshold] = useState<number | undefined>(
    sourceProvider?.circuitBreakerHalfOpenSuccessThreshold
  );

  // 代理配置
  const [proxyUrl, setProxyUrl] = useState<string>(sourceProvider?.proxyUrl ?? "");
  const [proxyFallbackToDirect, setProxyFallbackToDirect] = useState<boolean>(
    sourceProvider?.proxyFallbackToDirect ?? false
  );

  // 超时配置（以秒为单位显示，提交时转换为毫秒）
  // ⚠️ 严格检查 null/undefined 并验证数值有效性，避免产生 NaN
  const [firstByteTimeoutStreamingSeconds, setFirstByteTimeoutStreamingSeconds] = useState<
    number | undefined
  >(() => {
    const ms = sourceProvider?.firstByteTimeoutStreamingMs;
    return ms != null && typeof ms === "number" && !Number.isNaN(ms) ? ms / 1000 : undefined;
  });
  const [streamingIdleTimeoutSeconds, setStreamingIdleTimeoutSeconds] = useState<
    number | undefined
  >(() => {
    const ms = sourceProvider?.streamingIdleTimeoutMs;
    return ms != null && typeof ms === "number" && !Number.isNaN(ms) ? ms / 1000 : undefined;
  });
  const [requestTimeoutNonStreamingSeconds, setRequestTimeoutNonStreamingSeconds] = useState<
    number | undefined
  >(() => {
    const ms = sourceProvider?.requestTimeoutNonStreamingMs;
    return ms != null && typeof ms === "number" && !Number.isNaN(ms) ? ms / 1000 : undefined;
  });

  // 供应商官网地址
  const [websiteUrl, setWebsiteUrl] = useState<string>(sourceProvider?.websiteUrl ?? "");

  // Codex Instructions 策略配置
  const [codexInstructionsStrategy, setCodexInstructionsStrategy] =
    useState<CodexInstructionsStrategy>(sourceProvider?.codexInstructionsStrategy ?? "auto");

  // 折叠区域状态管理
  type SectionKey =
    | "routing"
    | "rateLimit"
    | "circuitBreaker"
    | "proxy"
<<<<<<< HEAD
    | "timeout"
=======
    | "apiTest"
>>>>>>> d1fc53d9
    | "codexStrategy";
  const [openSections, setOpenSections] = useState<Record<SectionKey, boolean>>({
    routing: false,
    rateLimit: false,
    circuitBreaker: false,
    proxy: false,
<<<<<<< HEAD
    timeout: false,
=======
    apiTest: false,
>>>>>>> d1fc53d9
    codexStrategy: false,
  });

  // 从 localStorage 加载折叠偏好
  useEffect(() => {
    const saved = localStorage.getItem("provider-form-sections");
    if (saved) {
      try {
        const parsed = JSON.parse(saved);
        setOpenSections((prev) => ({ ...prev, ...parsed }));
      } catch (e) {
        console.error("Failed to parse saved sections state:", e);
      }
    }
  }, []);

  // 保存折叠状态到 localStorage
  useEffect(() => {
    localStorage.setItem("provider-form-sections", JSON.stringify(openSections));
  }, [openSections]);

  // 自动聚焦名称输入框
  useEffect(() => {
    // 延迟聚焦，确保 Dialog 动画完成
    const timer = setTimeout(() => {
      nameInputRef.current?.focus();
    }, 100);
    return () => clearTimeout(timer);
  }, []);

  // 折叠区域切换函数
  const toggleSection = (key: SectionKey) => {
    setOpenSections((prev) => ({ ...prev, [key]: !prev[key] }));
  };

  // 展开全部高级配置
  const expandAll = () => {
    setOpenSections({
      routing: true,
      rateLimit: true,
      circuitBreaker: true,
      proxy: true,
<<<<<<< HEAD
      timeout: true,
=======
      apiTest: true,
>>>>>>> d1fc53d9
      codexStrategy: true,
    });
  };

  // 折叠全部高级配置
  const collapseAll = () => {
    setOpenSections({
      routing: false,
      rateLimit: false,
      circuitBreaker: false,
      proxy: false,
<<<<<<< HEAD
      timeout: false,
=======
      apiTest: false,
>>>>>>> d1fc53d9
      codexStrategy: false,
    });
  };

  const handleSubmit = (e: React.FormEvent) => {
    e.preventDefault();

    if (!name.trim() || !url.trim() || (!isEdit && !key.trim())) {
      return;
    }

    if (!isValidUrl(url.trim())) {
      toast.error(t("errors.invalidUrl"));
      return;
    }

    // 验证 websiteUrl（可选，但如果填写了必须是有效 URL）
    if (websiteUrl.trim() && !isValidUrl(websiteUrl.trim())) {
      toast.error(t("errors.invalidWebsiteUrl"));
      return;
    }

    // 处理模型重定向（空对象转为 null）
    const parsedModelRedirects = Object.keys(modelRedirects).length > 0 ? modelRedirects : null;

    startTransition(async () => {
      try {
        if (isEdit && provider) {
          const updateData: {
            name?: string;
            url?: string;
            key?: string;
            provider_type?: ProviderType;
            model_redirects?: Record<string, string> | null;
            allowed_models?: string[] | null;
            join_claude_pool?: boolean;
            priority?: number;
            weight?: number;
            cost_multiplier?: number;
            group_tag?: string | null;
            limit_5h_usd?: number | null;
            limit_weekly_usd?: number | null;
            limit_monthly_usd?: number | null;
            limit_concurrent_sessions?: number | null;
            circuit_breaker_failure_threshold?: number;
            circuit_breaker_open_duration?: number;
            circuit_breaker_half_open_success_threshold?: number;
            proxy_url?: string | null;
            proxy_fallback_to_direct?: boolean;
            first_byte_timeout_streaming_ms?: number;
            streaming_idle_timeout_ms?: number;
            request_timeout_non_streaming_ms?: number;
            website_url?: string | null;
            codex_instructions_strategy?: CodexInstructionsStrategy;
            tpm?: number | null;
            rpm?: number | null;
            rpd?: number | null;
            cc?: number | null;
          } = {
            name: name.trim(),
            url: url.trim(),
            provider_type: providerType,
            model_redirects: parsedModelRedirects,
            allowed_models: allowedModels.length > 0 ? allowedModels : null,
            join_claude_pool: joinClaudePool,
            priority: priority,
            weight: weight,
            cost_multiplier: costMultiplier,
            group_tag: groupTag.trim() || null,
            limit_5h_usd: limit5hUsd,
            limit_weekly_usd: limitWeeklyUsd,
            limit_monthly_usd: limitMonthlyUsd,
            limit_concurrent_sessions: limitConcurrentSessions,
            circuit_breaker_failure_threshold: failureThreshold ?? 5,
            circuit_breaker_open_duration: openDurationMinutes
              ? openDurationMinutes * 60000
              : 1800000,
            circuit_breaker_half_open_success_threshold: halfOpenSuccessThreshold ?? 2,
            proxy_url: proxyUrl.trim() || null,
            proxy_fallback_to_direct: proxyFallbackToDirect,
            // ⭐ 编辑模式：undefined 代表不更新(沿用数据库旧值),不能回退到默认值
            first_byte_timeout_streaming_ms:
              firstByteTimeoutStreamingSeconds != null
                ? firstByteTimeoutStreamingSeconds * 1000
                : undefined,
            streaming_idle_timeout_ms:
              streamingIdleTimeoutSeconds != null ? streamingIdleTimeoutSeconds * 1000 : undefined,
            request_timeout_non_streaming_ms:
              requestTimeoutNonStreamingSeconds != null
                ? requestTimeoutNonStreamingSeconds * 1000
                : undefined,
            website_url: websiteUrl.trim() || null,
            codex_instructions_strategy: codexInstructionsStrategy,
            tpm: null,
            rpm: null,
            rpd: null,
            cc: null,
          };
          if (key.trim()) {
            updateData.key = key.trim();
          }
          const res = await editProvider(provider.id, updateData);
          if (!res.ok) {
            toast.error(res.error || t("errors.updateFailed"));
            return;
          }
        } else {
          const res = await addProvider({
            name: name.trim(),
            url: url.trim(),
            key: key.trim(),
            provider_type: providerType,
            model_redirects: parsedModelRedirects,
            allowed_models: allowedModels.length > 0 ? allowedModels : null,
            join_claude_pool: joinClaudePool,
            // 使用配置的默认值：默认不启用、权重=1
            is_enabled: PROVIDER_DEFAULTS.IS_ENABLED,
            weight: weight,
            priority: priority,
            cost_multiplier: costMultiplier,
            group_tag: groupTag.trim() || null,
            limit_5h_usd: limit5hUsd,
            limit_weekly_usd: limitWeeklyUsd,
            limit_monthly_usd: limitMonthlyUsd,
            limit_concurrent_sessions: limitConcurrentSessions ?? 0,
            circuit_breaker_failure_threshold: failureThreshold ?? 5,
            circuit_breaker_open_duration: openDurationMinutes
              ? openDurationMinutes * 60000
              : 1800000,
            circuit_breaker_half_open_success_threshold: halfOpenSuccessThreshold ?? 2,
            proxy_url: proxyUrl.trim() || null,
            proxy_fallback_to_direct: proxyFallbackToDirect,
            first_byte_timeout_streaming_ms:
              firstByteTimeoutStreamingSeconds != null
                ? firstByteTimeoutStreamingSeconds * 1000
                : PROVIDER_TIMEOUT_DEFAULTS.FIRST_BYTE_TIMEOUT_STREAMING_MS,
            streaming_idle_timeout_ms:
              streamingIdleTimeoutSeconds != null
                ? streamingIdleTimeoutSeconds * 1000
                : PROVIDER_TIMEOUT_DEFAULTS.STREAMING_IDLE_TIMEOUT_MS,
            request_timeout_non_streaming_ms:
              requestTimeoutNonStreamingSeconds != null
                ? requestTimeoutNonStreamingSeconds * 1000
                : PROVIDER_TIMEOUT_DEFAULTS.REQUEST_TIMEOUT_NON_STREAMING_MS,
            website_url: websiteUrl.trim() || null,
            codex_instructions_strategy: codexInstructionsStrategy,
            tpm: null,
            rpm: null,
            rpd: null,
            cc: null,
          });
          if (!res.ok) {
            toast.error(res.error || t("errors.addFailed"));
            return;
          }
          // 添加成功提示
          toast.success(t("success.created"), {
            description: t("success.createdDesc", { name: name.trim() }),
          });
          // 重置表单（仅新增）
          setName("");
          setUrl("");
          setKey("");
          setProviderType("claude");
          setModelRedirects({});
          setAllowedModels([]);
          setJoinClaudePool(false);
          setPriority(0);
          setWeight(1);
          setCostMultiplier(1.0);
          setGroupTag("");
          setLimit5hUsd(null);
          setLimitWeeklyUsd(null);
          setLimitMonthlyUsd(null);
          setLimitConcurrentSessions(null);
          setFailureThreshold(5);
          setOpenDurationMinutes(30);
          setHalfOpenSuccessThreshold(2);
          setProxyUrl("");
          setProxyFallbackToDirect(false);
          setFirstByteTimeoutStreamingSeconds(
            PROVIDER_TIMEOUT_DEFAULTS.FIRST_BYTE_TIMEOUT_STREAMING_MS / 1000
          );
          // ⭐ 修复遗漏：重置流式静默期超时
          setStreamingIdleTimeoutSeconds(
            PROVIDER_TIMEOUT_DEFAULTS.STREAMING_IDLE_TIMEOUT_MS / 1000
          );
          setRequestTimeoutNonStreamingSeconds(
            PROVIDER_TIMEOUT_DEFAULTS.REQUEST_TIMEOUT_NON_STREAMING_MS / 1000
          );
          setWebsiteUrl("");
          setCodexInstructionsStrategy("auto");
        }
        onSuccess?.();
      } catch (error) {
        console.error(isEdit ? t("errors.updateFailed") : t("errors.addFailed"), error);
        toast.error(isEdit ? t("errors.updateFailed") : t("errors.addFailed"));
      }
    });
  };

  return (
    <div className="space-y-4">
      <DialogHeader>
        <DialogTitle>{isEdit ? t("title.edit") : t("title.create")}</DialogTitle>
      </DialogHeader>

      <form onSubmit={handleSubmit} className="space-y-4">
        <div className="space-y-2">
          <Label htmlFor={isEdit ? "edit-name" : "name"}>{t("name.label")}</Label>
          <Input
            ref={nameInputRef}
            id={isEdit ? "edit-name" : "name"}
            value={name}
            onChange={(e) => setName(e.target.value)}
            placeholder={t("name.placeholder")}
            disabled={isPending}
            required
          />
        </div>

        {/* 移除描述字段 */}

        <div className="space-y-2">
          <Label htmlFor={isEdit ? "edit-url" : "url"}>{t("url.label")}</Label>
          <Input
            id={isEdit ? "edit-url" : "url"}
            value={url}
            onChange={(e) => setUrl(e.target.value)}
            placeholder={t("url.placeholder")}
            disabled={isPending}
            required
          />
        </div>

        <div className="space-y-2">
          <Label htmlFor={isEdit ? "edit-key" : "key"}>
            {t("key.label")}
            {isEdit ? t("key.leaveEmpty") : ""}
          </Label>
          <Input
            id={isEdit ? "edit-key" : "key"}
            type="password"
            value={key}
            onChange={(e) => setKey(e.target.value)}
            placeholder={isEdit ? t("key.leaveEmptyDesc") : t("key.placeholder")}
            disabled={isPending}
            required={!isEdit}
          />
          {isEdit && provider ? (
            <div className="text-xs text-muted-foreground">
              {t("key.currentKey", { key: provider.maskedKey })}
            </div>
          ) : null}
        </div>

        <div className="space-y-2">
          <Label htmlFor={isEdit ? "edit-website-url" : "website-url"}>
            {t("websiteUrl.label")}
          </Label>
          <Input
            id={isEdit ? "edit-website-url" : "website-url"}
            type="url"
            value={websiteUrl}
            onChange={(e) => setWebsiteUrl(e.target.value)}
            placeholder={t("websiteUrl.placeholder")}
            disabled={isPending}
          />
          <div className="text-xs text-muted-foreground">{t("websiteUrl.desc")}</div>
        </div>

        {/* 展开/折叠全部按钮 */}
        <div className="flex gap-2 py-2 border-t">
          <Button
            type="button"
            variant="outline"
            size="sm"
            onClick={expandAll}
            disabled={isPending}
          >
            {t("buttons.expandAll")}
          </Button>
          <Button
            type="button"
            variant="outline"
            size="sm"
            onClick={collapseAll}
            disabled={isPending}
          >
            {t("buttons.collapseAll")}
          </Button>
        </div>

        {/* Codex 支持：供应商类型和模型重定向 */}
        <Collapsible open={openSections.routing} onOpenChange={() => toggleSection("routing")}>
          <CollapsibleTrigger asChild>
            <button
              type="button"
              className="flex items-center justify-between w-full py-4 border-t hover:bg-muted/50 transition-colors"
              disabled={isPending}
            >
              <div className="flex items-center gap-2">
                <ChevronDown
                  className={`h-4 w-4 transition-transform ${
                    openSections.routing ? "rotate-180" : ""
                  }`}
                />
                <span className="text-sm font-medium">{t("sections.routing.title")}</span>
              </div>
              <span className="text-xs text-muted-foreground">
                {(() => {
                  const parts = [];
                  if (allowedModels.length > 0)
                    parts.push(
                      t("sections.routing.summary.models", { count: allowedModels.length })
                    );
                  if (Object.keys(modelRedirects).length > 0)
                    parts.push(
                      t("sections.routing.summary.redirects", {
                        count: Object.keys(modelRedirects).length,
                      })
                    );
                  return parts.length > 0 ? parts.join(", ") : t("sections.routing.summary.none");
                })()}
              </span>
            </button>
          </CollapsibleTrigger>
          <CollapsibleContent className="space-y-4 pb-4">
            <div className="space-y-4">
              <div className="space-y-2">
                <Label htmlFor={isEdit ? "edit-provider-type" : "provider-type"}>
                  {t("sections.routing.providerType.label")}
                  <span className="text-xs text-muted-foreground ml-1">
                    {t("sections.routing.providerType.desc")}
                  </span>
                </Label>
                <Select
                  value={providerType}
                  onValueChange={(value) => setProviderType(value as ProviderType)}
                  disabled={isPending}
                >
                  <SelectTrigger id={isEdit ? "edit-provider-type" : "provider-type"}>
                    <SelectValue placeholder={t("sections.routing.providerType.placeholder")} />
                  </SelectTrigger>
                  <SelectContent>
                    <SelectItem value="claude">{t("providerTypes.claude")}</SelectItem>
                    <SelectItem value="claude-auth">{t("providerTypes.claudeAuth")}</SelectItem>
                    <SelectItem value="codex">{t("providerTypes.codex")}</SelectItem>
                    <SelectItem value="gemini-cli" disabled={!enableMultiProviderTypes}>
                      <>
                        {t("providerTypes.geminiCli")}{" "}
                        {!enableMultiProviderTypes && t("providerTypes.geminiCliDisabled")}
                      </>
                    </SelectItem>
                    <SelectItem value="openai-compatible" disabled={!enableMultiProviderTypes}>
                      <>
                        {t("providerTypes.openaiCompatible")}{" "}
                        {!enableMultiProviderTypes && t("providerTypes.openaiCompatibleDisabled")}
                      </>
                    </SelectItem>
                  </SelectContent>
                </Select>
                <p className="text-xs text-muted-foreground">
                  {t("sections.routing.providerTypeDesc")}
                  {!enableMultiProviderTypes && (
                    <span className="text-amber-600 ml-1">
                      {t("sections.routing.providerTypeDisabledNote")}
                    </span>
                  )}
                </p>
              </div>

              <div className="space-y-2">
                <Label>
                  {t("sections.routing.modelRedirects.label")}
                  <span className="text-xs text-muted-foreground ml-1">
                    {t("sections.routing.modelRedirects.optional")}
                  </span>
                </Label>
                <ModelRedirectEditor
                  value={modelRedirects}
                  onChange={setModelRedirects}
                  disabled={isPending}
                />
              </div>

              {/* joinClaudePool 开关 - 仅非 Claude 供应商显示 */}
              {providerType !== "claude" &&
                (() => {
                  // 检查是否有重定向到 Claude 模型的映射
                  const hasClaudeRedirects = Object.values(modelRedirects).some((target) =>
                    target.startsWith("claude-")
                  );

                  if (!hasClaudeRedirects) return null;

                  return (
                    <div className="space-y-2">
                      <div className="flex items-center justify-between">
                        <div className="space-y-0.5">
                          <Label htmlFor={isEdit ? "edit-join-claude-pool" : "join-claude-pool"}>
                            {t("sections.routing.joinClaudePool.label")}
                          </Label>
                          <p className="text-xs text-muted-foreground">
                            {t("sections.routing.joinClaudePool.desc")}
                          </p>
                        </div>
                        <Switch
                          id={isEdit ? "edit-join-claude-pool" : "join-claude-pool"}
                          checked={joinClaudePool}
                          onCheckedChange={setJoinClaudePool}
                          disabled={isPending}
                        />
                      </div>
                      <p className="text-xs text-muted-foreground">
                        {t("sections.routing.joinClaudePool.help")}
                      </p>
                    </div>
                  );
                })()}

              {/* 模型白名单配置 */}
              <div className="space-y-1">
                <div className="text-sm font-medium">
                  {t("sections.routing.modelWhitelist.title")}
                </div>
                <p className="text-xs text-muted-foreground">
                  {t("sections.routing.modelWhitelist.desc")}
                </p>
              </div>

              <div className="space-y-2">
                <Label htmlFor="allowed-models">
                  {t("sections.routing.modelWhitelist.label")}
                  <span className="text-xs text-muted-foreground ml-1">
                    {t("sections.routing.modelWhitelist.optional")}
                  </span>
                </Label>

                <ModelMultiSelect
                  providerType={
                    providerType as "claude" | "codex" | "gemini-cli" | "openai-compatible"
                  }
                  selectedModels={allowedModels}
                  onChange={setAllowedModels}
                  disabled={isPending}
                />

                {allowedModels.length > 0 && (
                  <div className="flex flex-wrap gap-1 mt-2 p-2 bg-muted/50 rounded-md">
                    {allowedModels.slice(0, 5).map((model) => (
                      <Badge key={model} variant="outline" className="font-mono text-xs">
                        {model}
                      </Badge>
                    ))}
                    {allowedModels.length > 5 && (
                      <Badge variant="secondary" className="text-xs">
                        {t("sections.routing.modelWhitelist.moreModels", {
                          count: allowedModels.length - 5,
                        })}
                      </Badge>
                    )}
                  </div>
                )}

                <p className="text-xs text-muted-foreground">
                  {allowedModels.length === 0 ? (
                    <span className="text-green-600">
                      {t("sections.routing.modelWhitelist.allowAll")}
                    </span>
                  ) : (
                    <span>
                      {t("sections.routing.modelWhitelist.selectedOnly", {
                        count: allowedModels.length,
                      })}
                    </span>
                  )}
                </p>
              </div>

              {/* 路由配置 - 优先级、权重、成本 */}
              <div className="space-y-4">
                <div className="text-sm font-medium">
                  {t("sections.routing.scheduleParams.title")}
                </div>
                <div className="grid grid-cols-3 gap-4">
                  <div className="space-y-2">
                    <Label htmlFor={isEdit ? "edit-priority" : "priority"}>
                      {t("sections.routing.scheduleParams.priority.label")}
                    </Label>
                    <Input
                      id={isEdit ? "edit-priority" : "priority"}
                      type="number"
                      value={priority}
                      onChange={(e) => setPriority(parseInt(e.target.value) || 0)}
                      placeholder={t("sections.routing.scheduleParams.priority.placeholder")}
                      disabled={isPending}
                      min="0"
                      step="1"
                    />
                    <p className="text-xs text-muted-foreground">
                      {t("sections.routing.scheduleParams.priority.desc")}
                    </p>
                  </div>
                  <div className="space-y-2">
                    <Label htmlFor={isEdit ? "edit-weight" : "weight"}>
                      {t("sections.routing.scheduleParams.weight.label")}
                    </Label>
                    <Input
                      id={isEdit ? "edit-weight" : "weight"}
                      type="number"
                      value={weight}
                      onChange={(e) => setWeight(parseInt(e.target.value) || 1)}
                      placeholder={t("sections.routing.scheduleParams.weight.placeholder")}
                      disabled={isPending}
                      min="1"
                      step="1"
                    />
                    <p className="text-xs text-muted-foreground">
                      {t("sections.routing.scheduleParams.weight.desc")}
                    </p>
                  </div>
                  <div className="space-y-2">
                    <Label htmlFor={isEdit ? "edit-cost" : "cost"}>
                      {t("sections.routing.scheduleParams.costMultiplier.label")}
                    </Label>
                    <Input
                      id={isEdit ? "edit-cost" : "cost"}
                      type="number"
                      value={costMultiplier}
                      onChange={(e) => setCostMultiplier(parseFloat(e.target.value) || 1.0)}
                      placeholder={t("sections.routing.scheduleParams.costMultiplier.placeholder")}
                      disabled={isPending}
                      min="0"
                      step="0.0001"
                    />
                    <p className="text-xs text-muted-foreground">
                      {t("sections.routing.scheduleParams.costMultiplier.desc")}
                    </p>
                  </div>
                </div>
                <div className="space-y-2">
                  <Label htmlFor={isEdit ? "edit-group" : "group"}>
                    {t("sections.routing.scheduleParams.group.label")}
                  </Label>
                  <Input
                    id={isEdit ? "edit-group" : "group"}
                    value={groupTag}
                    onChange={(e) => setGroupTag(e.target.value)}
                    placeholder={t("sections.routing.scheduleParams.group.placeholder")}
                    disabled={isPending}
                  />
                  <p className="text-xs text-muted-foreground">
                    {t("sections.routing.scheduleParams.group.desc")}
                  </p>
                </div>
              </div>
            </div>
          </CollapsibleContent>
        </Collapsible>

        {/* 限流配置 */}
        <Collapsible open={openSections.rateLimit} onOpenChange={() => toggleSection("rateLimit")}>
          <CollapsibleTrigger asChild>
            <button
              type="button"
              className="flex items-center justify-between w-full py-4 border-t hover:bg-muted/50 transition-colors"
              disabled={isPending}
            >
              <div className="flex items-center gap-2">
                <ChevronDown
                  className={`h-4 w-4 transition-transform ${
                    openSections.rateLimit ? "rotate-180" : ""
                  }`}
                />
                <span className="text-sm font-medium">{t("sections.rateLimit.title")}</span>
              </div>
              <span className="text-xs text-muted-foreground">
                {(() => {
                  const limits: string[] = [];
                  if (limit5hUsd)
                    limits.push(t("sections.rateLimit.summary.fiveHour", { amount: limit5hUsd }));
                  if (limitWeeklyUsd)
                    limits.push(t("sections.rateLimit.summary.weekly", { amount: limitWeeklyUsd }));
                  if (limitMonthlyUsd)
                    limits.push(
                      t("sections.rateLimit.summary.monthly", { amount: limitMonthlyUsd })
                    );
                  if (limitConcurrentSessions)
                    limits.push(
                      t("sections.rateLimit.summary.concurrent", { count: limitConcurrentSessions })
                    );
                  return limits.length > 0
                    ? limits.join(", ")
                    : t("sections.rateLimit.summary.none");
                })()}
              </span>
            </button>
          </CollapsibleTrigger>
          <CollapsibleContent className="space-y-4 pb-4">
            <div className="space-y-4">
              <div className="grid grid-cols-2 gap-4">
                <div className="space-y-2">
                  <Label htmlFor={isEdit ? "edit-limit-5h" : "limit-5h"}>
                    {t("sections.rateLimit.limit5h.label")}
                  </Label>
                  <Input
                    id={isEdit ? "edit-limit-5h" : "limit-5h"}
                    type="number"
                    value={limit5hUsd?.toString() ?? ""}
                    onChange={(e) => setLimit5hUsd(validateNumericField(e.target.value))}
                    placeholder={t("sections.rateLimit.limit5h.placeholder")}
                    disabled={isPending}
                    min="0"
                    step="0.01"
                  />
                </div>
                <div className="space-y-2">
                  <Label htmlFor={isEdit ? "edit-limit-weekly" : "limit-weekly"}>
                    {t("sections.rateLimit.limitWeekly.label")}
                  </Label>
                  <Input
                    id={isEdit ? "edit-limit-weekly" : "limit-weekly"}
                    type="number"
                    value={limitWeeklyUsd?.toString() ?? ""}
                    onChange={(e) => setLimitWeeklyUsd(validateNumericField(e.target.value))}
                    placeholder={t("sections.rateLimit.limitWeekly.placeholder")}
                    disabled={isPending}
                    min="0"
                    step="0.01"
                  />
                </div>
              </div>

              <div className="grid grid-cols-2 gap-4">
                <div className="space-y-2">
                  <Label htmlFor={isEdit ? "edit-limit-monthly" : "limit-monthly"}>
                    {t("sections.rateLimit.limitMonthly.label")}
                  </Label>
                  <Input
                    id={isEdit ? "edit-limit-monthly" : "limit-monthly"}
                    type="number"
                    value={limitMonthlyUsd?.toString() ?? ""}
                    onChange={(e) => setLimitMonthlyUsd(validateNumericField(e.target.value))}
                    placeholder={t("sections.rateLimit.limitMonthly.placeholder")}
                    disabled={isPending}
                    min="0"
                    step="0.01"
                  />
                </div>
                <div className="space-y-2">
                  <Label htmlFor={isEdit ? "edit-limit-concurrent" : "limit-concurrent"}>
                    {t("sections.rateLimit.limitConcurrent.label")}
                  </Label>
                  <Input
                    id={isEdit ? "edit-limit-concurrent" : "limit-concurrent"}
                    type="number"
                    value={limitConcurrentSessions?.toString() ?? ""}
                    onChange={(e) =>
                      setLimitConcurrentSessions(validateNumericField(e.target.value))
                    }
                    placeholder={t("sections.rateLimit.limitConcurrent.placeholder")}
                    disabled={isPending}
                    min="0"
                    step="1"
                  />
                </div>
              </div>
            </div>
          </CollapsibleContent>
        </Collapsible>

        {/* 熔断器配置 */}
        <Collapsible
          open={openSections.circuitBreaker}
          onOpenChange={() => toggleSection("circuitBreaker")}
        >
          <CollapsibleTrigger asChild>
            <button
              type="button"
              className="flex items-center justify-between w-full py-4 border-t hover:bg-muted/50 transition-colors"
              disabled={isPending}
            >
              <div className="flex items-center gap-2">
                <ChevronDown
                  className={`h-4 w-4 transition-transform ${
                    openSections.circuitBreaker ? "rotate-180" : ""
                  }`}
                />
                <span className="text-sm font-medium">{t("sections.circuitBreaker.title")}</span>
              </div>
              <span className="text-xs text-muted-foreground">
                {t("sections.circuitBreaker.summary", {
                  failureThreshold: failureThreshold ?? 5,
                  openDuration: openDurationMinutes ?? 30,
                  successThreshold: halfOpenSuccessThreshold ?? 2,
                })}
              </span>
            </button>
          </CollapsibleTrigger>
          <CollapsibleContent className="space-y-4 pb-4">
            <div className="space-y-4">
              <div className="space-y-1">
                <p className="text-xs text-muted-foreground">{t("sections.circuitBreaker.desc")}</p>
              </div>
              <div className="grid grid-cols-3 gap-4">
                <div className="space-y-2">
                  <Label htmlFor={isEdit ? "edit-failure-threshold" : "failure-threshold"}>
                    {t("sections.circuitBreaker.failureThreshold.label")}
                  </Label>
                  <Input
                    id={isEdit ? "edit-failure-threshold" : "failure-threshold"}
                    type="number"
                    value={failureThreshold ?? ""}
                    onChange={(e) => {
                      const val = e.target.value;
                      setFailureThreshold(val === "" ? undefined : parseInt(val));
                    }}
                    placeholder={t("sections.circuitBreaker.failureThreshold.placeholder")}
                    disabled={isPending}
                    min="1"
                    max="100"
                    step="1"
                  />
                  <p className="text-xs text-muted-foreground">
                    {t("sections.circuitBreaker.failureThreshold.desc")}
                  </p>
                </div>
                <div className="space-y-2">
                  <Label htmlFor={isEdit ? "edit-open-duration" : "open-duration"}>
                    {t("sections.circuitBreaker.openDuration.label")}
                  </Label>
                  <Input
                    id={isEdit ? "edit-open-duration" : "open-duration"}
                    type="number"
                    value={openDurationMinutes ?? ""}
                    onChange={(e) => {
                      const val = e.target.value;
                      setOpenDurationMinutes(val === "" ? undefined : parseInt(val));
                    }}
                    placeholder={t("sections.circuitBreaker.openDuration.placeholder")}
                    disabled={isPending}
                    min="1"
                    max="1440"
                    step="1"
                  />
                  <p className="text-xs text-muted-foreground">
                    {t("sections.circuitBreaker.openDuration.desc")}
                  </p>
                </div>
                <div className="space-y-2">
                  <Label htmlFor={isEdit ? "edit-success-threshold" : "success-threshold"}>
                    {t("sections.circuitBreaker.successThreshold.label")}
                  </Label>
                  <Input
                    id={isEdit ? "edit-success-threshold" : "success-threshold"}
                    type="number"
                    value={halfOpenSuccessThreshold ?? ""}
                    onChange={(e) => {
                      const val = e.target.value;
                      setHalfOpenSuccessThreshold(val === "" ? undefined : parseInt(val));
                    }}
                    placeholder={t("sections.circuitBreaker.successThreshold.placeholder")}
                    disabled={isPending}
                    min="1"
                    max="10"
                    step="1"
                  />
                  <p className="text-xs text-muted-foreground">
                    {t("sections.circuitBreaker.successThreshold.desc")}
                  </p>
                </div>
              </div>
            </div>
          </CollapsibleContent>
        </Collapsible>

        {/* 超时配置 */}
        <Collapsible open={openSections.timeout} onOpenChange={(open) => toggleSection("timeout")}>
          <CollapsibleTrigger asChild>
            <button
              type="button"
              className="flex items-center justify-between w-full py-4 border-t hover:bg-muted/50 transition-colors"
              disabled={isPending}
            >
              <div className="flex items-center gap-2">
                <ChevronDown
                  className={`h-4 w-4 transition-transform ${
                    openSections.timeout ? "rotate-180" : ""
                  }`}
                />
                <span className="text-sm font-medium">{t("sections.timeout.title")}</span>
              </div>
              <span className="text-xs text-muted-foreground">
                {t("sections.timeout.summary", {
                  streaming:
                    firstByteTimeoutStreamingSeconds != null &&
                    !Number.isNaN(firstByteTimeoutStreamingSeconds)
                      ? firstByteTimeoutStreamingSeconds
                      : PROVIDER_TIMEOUT_DEFAULTS.FIRST_BYTE_TIMEOUT_STREAMING_MS / 1000,
                  idle:
                    streamingIdleTimeoutSeconds != null &&
                    !Number.isNaN(streamingIdleTimeoutSeconds)
                      ? streamingIdleTimeoutSeconds
                      : PROVIDER_TIMEOUT_DEFAULTS.STREAMING_IDLE_TIMEOUT_MS / 1000,
                  nonStreaming:
                    requestTimeoutNonStreamingSeconds != null &&
                    !Number.isNaN(requestTimeoutNonStreamingSeconds)
                      ? requestTimeoutNonStreamingSeconds
                      : PROVIDER_TIMEOUT_DEFAULTS.REQUEST_TIMEOUT_NON_STREAMING_MS / 1000,
                })}
              </span>
            </button>
          </CollapsibleTrigger>
          <CollapsibleContent className="space-y-4 pb-4">
            <div className="space-y-4">
              <div className="space-y-1">
                <p className="text-xs text-muted-foreground">{t("sections.timeout.desc")}</p>
              </div>
              <div className="grid grid-cols-2 gap-4">
                <div className="space-y-2">
                  <Label
                    htmlFor={
                      isEdit ? "edit-first-byte-timeout-streaming" : "first-byte-timeout-streaming"
                    }
                  >
                    <span className="inline-flex items-center gap-1">
                      {t("sections.timeout.streamingFirstByte.label")}
                      {t("sections.timeout.streamingFirstByte.core") && (
                        <span className="text-orange-500 text-[10px] font-medium px-1.5 py-0.5 bg-orange-50 dark:bg-orange-950 rounded border border-orange-200 dark:border-orange-800">
                          {t("common.core")}
                        </span>
                      )}
                    </span>
                  </Label>
                  <Input
                    id={
                      isEdit ? "edit-first-byte-timeout-streaming" : "first-byte-timeout-streaming"
                    }
                    type="number"
                    value={firstByteTimeoutStreamingSeconds ?? ""}
                    onChange={(e) => {
                      const val = e.target.value;
                      setFirstByteTimeoutStreamingSeconds(val === "" ? undefined : parseInt(val));
                    }}
                    placeholder={t("sections.timeout.streamingFirstByte.placeholder")}
                    disabled={isPending}
                    min="0"
                    max="120"
                    step="1"
                    className="border-orange-200 focus:border-orange-500 focus:ring-orange-500"
                  />
                  <p className="text-xs text-muted-foreground">
                    {t("sections.timeout.streamingFirstByte.desc")}
                  </p>
                </div>
                <div className="space-y-2">
                  <Label
                    htmlFor={isEdit ? "edit-streaming-idle-timeout" : "streaming-idle-timeout"}
                  >
                    <span className="inline-flex items-center gap-1">
                      {t("sections.timeout.streamingIdle.label")}
                      {t("sections.timeout.streamingIdle.core") && (
                        <span className="text-orange-500 text-[10px] font-medium px-1.5 py-0.5 bg-orange-50 dark:bg-orange-950 rounded border border-orange-200 dark:border-orange-800">
                          {t("common.core")}
                        </span>
                      )}
                    </span>
                  </Label>
                  <Input
                    id={isEdit ? "edit-streaming-idle-timeout" : "streaming-idle-timeout"}
                    type="number"
                    value={streamingIdleTimeoutSeconds ?? ""}
                    onChange={(e) => {
                      const val = e.target.value;
                      setStreamingIdleTimeoutSeconds(val === "" ? undefined : parseInt(val));
                    }}
                    placeholder={t("sections.timeout.streamingIdle.placeholder")}
                    disabled={isPending}
                    min="0"
                    max="120"
                    step="1"
                    className="border-orange-200 focus:border-orange-500 focus:ring-orange-500"
                  />
                  <p className="text-xs text-muted-foreground">
                    {t("sections.timeout.streamingIdle.desc")}
                  </p>
                </div>
                <div className="space-y-2">
                  <Label
                    htmlFor={
                      isEdit
                        ? "edit-request-timeout-non-streaming"
                        : "request-timeout-non-streaming"
                    }
                  >
                    {t("sections.timeout.nonStreamingTotal.label")}
                  </Label>
                  <Input
                    id={
                      isEdit
                        ? "edit-request-timeout-non-streaming"
                        : "request-timeout-non-streaming"
                    }
                    type="number"
                    value={requestTimeoutNonStreamingSeconds ?? ""}
                    onChange={(e) => {
                      const val = e.target.value;
                      setRequestTimeoutNonStreamingSeconds(val === "" ? undefined : parseInt(val));
                    }}
                    placeholder={t("sections.timeout.nonStreamingTotal.placeholder")}
                    disabled={isPending}
                    min="0"
                    max="1200"
                    step="1"
                  />
                  <p className="text-xs text-muted-foreground">
                    {t("sections.timeout.nonStreamingTotal.desc")}
                  </p>
                </div>
              </div>
              <p className="text-xs text-muted-foreground italic">
                {t("sections.timeout.disableHint")}
              </p>
            </div>
          </CollapsibleContent>
        </Collapsible>

        {/* 代理配置 */}
        <Collapsible open={openSections.proxy} onOpenChange={() => toggleSection("proxy")}>
          <CollapsibleTrigger asChild>
            <button
              type="button"
              className="flex items-center justify-between w-full py-4 border-t hover:bg-muted/50 transition-colors"
              disabled={isPending}
            >
              <div className="flex items-center gap-2">
                <ChevronDown
                  className={`h-4 w-4 transition-transform ${
                    openSections.proxy ? "rotate-180" : ""
                  }`}
                />
                <span className="text-sm font-medium">{t("sections.proxy.title")}</span>
              </div>
              <span className="text-xs text-muted-foreground">
                {proxyUrl.trim()
                  ? t("sections.proxy.summary.configured")
                  : t("sections.proxy.summary.none")}
                {proxyUrl.trim() && proxyFallbackToDirect
                  ? t("sections.proxy.summary.fallback")
                  : ""}
              </span>
            </button>
          </CollapsibleTrigger>
          <CollapsibleContent className="space-y-4 pb-4">
            <div className="space-y-4">
              <div className="space-y-1">
                <p className="text-xs text-muted-foreground">{t("sections.proxy.desc")}</p>
              </div>

              {/* 代理地址输入 */}
              <div className="space-y-2">
                <Label htmlFor={isEdit ? "edit-proxy-url" : "proxy-url"}>
                  {t("sections.proxy.url.label")}
                  <span className="text-xs text-muted-foreground ml-1">
                    {t("sections.proxy.url.optional")}
                  </span>
                </Label>
                <Input
                  id={isEdit ? "edit-proxy-url" : "proxy-url"}
                  value={proxyUrl}
                  onChange={(e) => setProxyUrl(e.target.value)}
                  placeholder={t("sections.proxy.url.placeholder")}
                  disabled={isPending}
                />
                <p className="text-xs text-muted-foreground">
                  {t("sections.proxy.url.formats")}{" "}
                  <code className="bg-muted px-1 rounded">http://</code>、
                  <code className="bg-muted px-1 rounded">https://</code>、
                  <code className="bg-muted px-1 rounded">socks4://</code>、
                  <code className="bg-muted px-1 rounded">socks5://</code>
                </p>
              </div>

              {/* 降级策略开关 */}
              <div className="space-y-2">
                <div className="flex items-center justify-between">
                  <div className="space-y-0.5">
                    <Label htmlFor={isEdit ? "edit-proxy-fallback" : "proxy-fallback"}>
                      {t("sections.proxy.fallback.label")}
                    </Label>
                    <p className="text-xs text-muted-foreground">
                      {t("sections.proxy.fallback.desc")}
                    </p>
                  </div>
                  <Switch
                    id={isEdit ? "edit-proxy-fallback" : "proxy-fallback"}
                    checked={proxyFallbackToDirect}
                    onCheckedChange={setProxyFallbackToDirect}
                    disabled={isPending}
                  />
                </div>
              </div>

              {/* 测试连接按钮 */}
              <div className="space-y-2">
                <Label>{t("sections.proxy.test.label")}</Label>
                <ProxyTestButton
                  providerUrl={url}
                  proxyUrl={proxyUrl}
                  proxyFallbackToDirect={proxyFallbackToDirect}
                  disabled={isPending || !url.trim()}
                />
                <p className="text-xs text-muted-foreground">{t("sections.proxy.test.desc")}</p>
              </div>
            </div>
          </CollapsibleContent>
        </Collapsible>

        {/* API 测试 */}
        <Collapsible open={openSections.apiTest} onOpenChange={() => toggleSection("apiTest")}>
          <CollapsibleTrigger asChild>
            <button
              type="button"
              className="flex items-center justify-between w-full py-4 border-t hover:bg-muted/50 transition-colors"
              disabled={isPending}
            >
              <div className="flex items-center gap-2">
                <ChevronDown
                  className={`h-4 w-4 transition-transform ${
                    openSections.apiTest ? "rotate-180" : ""
                  }`}
                />
                <span className="text-sm font-medium">{t("sections.apiTest.title")}</span>
              </div>
              <span className="text-xs text-muted-foreground">{t("sections.apiTest.summary")}</span>
            </button>
          </CollapsibleTrigger>
          <CollapsibleContent className="space-y-4 pb-4">
            <div className="space-y-4">
              <div className="space-y-1">
                <p className="text-xs text-muted-foreground">{t("sections.apiTest.desc")}</p>
              </div>

              <div className="space-y-2">
                <ApiTestButton
                  providerUrl={url}
                  apiKey={key}
                  proxyUrl={proxyUrl}
                  proxyFallbackToDirect={proxyFallbackToDirect}
                  providerId={provider?.id}
                  providerType={providerType}
                  allowedModels={allowedModels}
                  enableMultiProviderTypes={enableMultiProviderTypes}
                  disabled={isPending || !url.trim()}
                />
                <p className="text-xs text-muted-foreground">{t("sections.apiTest.notice")}</p>
              </div>
            </div>
          </CollapsibleContent>
        </Collapsible>

        {/* Codex Instructions 策略配置 - 仅 Codex 供应商显示 */}
        {providerType === "codex" && (
          <Collapsible
            open={openSections.codexStrategy}
            onOpenChange={() => toggleSection("codexStrategy")}
          >
            <CollapsibleTrigger asChild>
              <button
                type="button"
                className="flex items-center justify-between w-full py-4 border-t hover:bg-muted/50 transition-colors"
                disabled={isPending}
              >
                <div className="flex items-center gap-2">
                  <ChevronDown
                    className={`h-4 w-4 transition-transform ${
                      openSections.codexStrategy ? "rotate-180" : ""
                    }`}
                  />
                  <span className="text-sm font-medium">{t("sections.codexStrategy.title")}</span>
                </div>
                <span className="text-xs text-muted-foreground">
                  {codexInstructionsStrategy === "auto" && t("sections.codexStrategy.summary.auto")}
                  {codexInstructionsStrategy === "force_official" &&
                    t("sections.codexStrategy.summary.force")}
                  {codexInstructionsStrategy === "keep_original" &&
                    t("sections.codexStrategy.summary.keep")}
                </span>
              </button>
            </CollapsibleTrigger>
            <CollapsibleContent className="space-y-4 pb-4">
              <div className="space-y-4">
                <div className="space-y-1">
                  <p className="text-xs text-muted-foreground">
                    {t("sections.codexStrategy.desc")}
                  </p>
                </div>

                <div className="space-y-2">
                  <Label htmlFor={isEdit ? "edit-codex-strategy" : "codex-strategy"}>
                    {t("sections.codexStrategy.select.label")}
                  </Label>
                  <Select
                    value={codexInstructionsStrategy}
                    onValueChange={(value) =>
                      setCodexInstructionsStrategy(value as CodexInstructionsStrategy)
                    }
                    disabled={isPending}
                  >
                    <SelectTrigger id={isEdit ? "edit-codex-strategy" : "codex-strategy"}>
                      <SelectValue placeholder={t("sections.codexStrategy.select.placeholder")} />
                    </SelectTrigger>
                    <SelectContent>
                      <SelectItem value="auto">
                        <div className="space-y-1">
                          <div className="font-medium">
                            {t("sections.codexStrategy.select.auto.label")}
                          </div>
                          <div className="text-xs text-muted-foreground max-w-xs">
                            {t("sections.codexStrategy.select.auto.desc")}
                          </div>
                        </div>
                      </SelectItem>
                      <SelectItem value="force_official">
                        <div className="space-y-1">
                          <div className="font-medium">
                            {t("sections.codexStrategy.select.force.label")}
                          </div>
                          <div className="text-xs text-muted-foreground max-w-xs">
                            {t("sections.codexStrategy.select.force.desc")}
                          </div>
                        </div>
                      </SelectItem>
                      <SelectItem value="keep_original">
                        <div className="space-y-1">
                          <div className="font-medium">
                            {t("sections.codexStrategy.select.keep.label")}
                          </div>
                          <div className="text-xs text-muted-foreground max-w-xs">
                            {t("sections.codexStrategy.select.keep.desc")}
                          </div>
                        </div>
                      </SelectItem>
                    </SelectContent>
                  </Select>
                  <p className="text-xs text-muted-foreground">
                    {t("sections.codexStrategy.hint")}
                  </p>
                </div>
              </div>
            </CollapsibleContent>
          </Collapsible>
        )}

        {isEdit ? (
          <div className="flex items-center justify-between pt-4">
            <AlertDialog>
              <AlertDialogTrigger asChild>
                <Button type="button" variant="destructive" disabled={isPending}>
                  {t("buttons.delete")}
                </Button>
              </AlertDialogTrigger>
              <AlertDialogContent>
                <AlertHeader>
                  <AlertTitle>{t("deleteDialog.title")}</AlertTitle>
                  <AlertDialogDescription>
                    {t("deleteDialog.description", { name: provider?.name ?? "" })}
                  </AlertDialogDescription>
                </AlertHeader>
                <div className="flex gap-2 justify-end">
                  <AlertDialogCancel>{t("deleteDialog.cancel")}</AlertDialogCancel>
                  <AlertDialogAction
                    onClick={() => {
                      if (!provider) return;
                      startTransition(async () => {
                        try {
                          const res = await removeProvider(provider.id);
                          if (!res.ok) {
                            toast.error(res.error || t("errors.deleteFailed"));
                            return;
                          }
                          onSuccess?.();
                        } catch (e) {
                          console.error(t("errors.deleteFailed"), e);
                          toast.error(t("errors.deleteFailed"));
                        }
                      });
                    }}
                  >
                    {t("deleteDialog.confirm")}
                  </AlertDialogAction>
                </div>
              </AlertDialogContent>
            </AlertDialog>

            <Button type="submit" disabled={isPending}>
              {isPending ? t("buttons.updating") : t("buttons.update")}
            </Button>
          </div>
        ) : (
          <div className="flex justify-end gap-2 pt-4">
            <Button type="submit" disabled={isPending}>
              {isPending ? t("buttons.submitting") : t("buttons.submit")}
            </Button>
          </div>
        )}
      </form>
    </div>
  );
}<|MERGE_RESOLUTION|>--- conflicted
+++ resolved
@@ -149,22 +149,16 @@
     | "rateLimit"
     | "circuitBreaker"
     | "proxy"
-<<<<<<< HEAD
     | "timeout"
-=======
     | "apiTest"
->>>>>>> d1fc53d9
     | "codexStrategy";
   const [openSections, setOpenSections] = useState<Record<SectionKey, boolean>>({
     routing: false,
     rateLimit: false,
     circuitBreaker: false,
     proxy: false,
-<<<<<<< HEAD
     timeout: false,
-=======
     apiTest: false,
->>>>>>> d1fc53d9
     codexStrategy: false,
   });
 
@@ -207,11 +201,8 @@
       rateLimit: true,
       circuitBreaker: true,
       proxy: true,
-<<<<<<< HEAD
       timeout: true,
-=======
       apiTest: true,
->>>>>>> d1fc53d9
       codexStrategy: true,
     });
   };
@@ -223,11 +214,8 @@
       rateLimit: false,
       circuitBreaker: false,
       proxy: false,
-<<<<<<< HEAD
       timeout: false,
-=======
       apiTest: false,
->>>>>>> d1fc53d9
       codexStrategy: false,
     });
   };
