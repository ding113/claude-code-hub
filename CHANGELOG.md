--- conflicted
+++ resolved
@@ -8,16 +8,7 @@
 
 - Add real-time monitoring big screen dashboard with live metrics, 24h trends, provider slots status, and activity stream (#184) @ding113
 - Add dark mode support with theme switcher in Dashboard and settings pages (#171) @ding113
-<<<<<<< HEAD
 - Add MCP (Model Context Protocol) passthrough functionality to forward tool calls to third-party AI services (#193) @ding113
-=======
-- Add dark mode support to provider quota management page (#170) @ding113
-
-### Changed
-
-- Merge dev to main with internationalization improvements (Japanese, Russian, Traditional Chinese) and UI enhancements for daily limit dialogs (#182) @ding113
-- Refactor provider quota management page from card layout to compact list layout with circular progress indicators, search, and sorting capabilities (#170) @ding113
->>>>>>> 8a18194c
 
 ### Changed
 
