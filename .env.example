--- conflicted
+++ resolved
@@ -31,16 +31,7 @@
 # - Session 追踪：5 分钟上下文缓存优化（避免频繁切换供应商）
 # - Fail Open 策略：Redis 不可用时自动降级，不影响服务可用性
 ENABLE_RATE_LIMIT=true                  # 是否启用限流功能（默认：true）
-<<<<<<< HEAD
-# 标准本地/容器 TCP 连接
-REDIS_URL=redis://localhost:6379        # Redis 连接地址（Docker 部署使用 redis://redis:6379）
-# 云服务（Upstash 等）使用 TLS：需 rediss:// 协议，客户端将自动启用 TLS
-# 示例（请替换密码和主机）：
-# REDIS_URL=rediss://default:your_password@your-subdomain.upstash.io:6379
-# 注意：当使用 rediss:// 时，客户端会显式添加 tls: {} 确保 TLS 加密
-=======
 REDIS_URL=redis://localhost:6379        # Redis 连接地址（Docker 部署使用 redis://redis:6379，支持 rediss:// TLS）
->>>>>>> 518946ee
 
 # Session 配置
 SESSION_TTL=300                         # Session 过期时间（秒，默认 300 = 5 分钟）
